--- conflicted
+++ resolved
@@ -22,12 +22,13 @@
 
 # Deployment trigger - updated timestamp
 deployment_version = "2025-11-15-001"
-APP_VERSION = os.getenv("APP_VERSION", "1.3.2")
+APP_VERSION = os.getenv("APP_VERSION", "1.3.6")
 
 from fastapi import FastAPI, HTTPException, BackgroundTasks, Depends, Request, Query
 from fastapi.middleware.cors import CORSMiddleware
 from fastapi.responses import JSONResponse, StreamingResponse
 from pydantic import BaseModel, Field
+from enum import Enum
 
 from src.blog_writer_sdk import BlogWriter
 from src.blog_writer_sdk.models.blog_models import (
@@ -76,7 +77,8 @@
 from src.blog_writer_sdk.integrations import (
     WebflowClient, WebflowPublisher,
     ShopifyClient, ShopifyPublisher,
-    CloudinaryStorage, CloudflareR2Storage, MediaStorageManager
+    CloudinaryStorage, CloudflareR2Storage, MediaStorageManager,
+    GoogleReviewsClient, ReviewAggregationService
 )
 try:
     # Optional: WordPress not installed in this repo currently
@@ -93,9 +95,19 @@
 from src.blog_writer_sdk.api.image_generation import router as image_generation_router, initialize_image_providers_from_env
 from src.blog_writer_sdk.api.integration_management import router as integrations_router
 from src.blog_writer_sdk.api.user_management import router as user_management_router
+from src.blog_writer_sdk.api.keyword_streaming import (
+    KeywordSearchStage,
+    create_stage_update,
+    stream_stage_update
+)
 from src.blog_writer_sdk.models.enhanced_blog_models import (
     EnhancedBlogGenerationRequest,
-    EnhancedBlogGenerationResponse
+    EnhancedBlogGenerationResponse,
+    BlogContentType
+)
+from src.blog_writer_sdk.services.dataforseo_content_generation_service import (
+    DataForSEOContentGenerationService,
+    BlogType as DataForSEOBlogType
 )
 from src.blog_writer_sdk.models.job_models import (
     BlogGenerationJob,
@@ -179,6 +191,51 @@
     include_serp: bool = Field(default=False, description="Include SERP scrape preview (slower)")
     max_suggestions_per_keyword: int = Field(default=20, ge=5, le=150, description="Maximum keyword suggestions per seed keyword (up to 150 for comprehensive research)")
 
+
+class ContentGoal(str, Enum):
+    """Content goal enumeration for goal-based keyword analysis."""
+    SEO_RANKINGS = "SEO & Rankings"
+    ENGAGEMENT = "Engagement"
+    CONVERSIONS = "Conversions"
+    BRAND_AWARENESS = "Brand Awareness"
+
+
+class GoalBasedAnalysisRequest(BaseModel):
+    """Request model for goal-based keyword analysis."""
+    keywords: List[str] = Field(..., min_items=1, max_length=50, description="Keywords to analyze")
+    content_goal: ContentGoal = Field(..., description="Content goal category")
+    location: Optional[str] = Field("United States", description="Location for analysis")
+    language: Optional[str] = Field("en", description="Language code")
+    include_content_analysis: bool = Field(default=True, description="Include content analysis (for Engagement & Brand Awareness)")
+    include_serp: bool = Field(default=True, description="Include SERP analysis")
+    include_llm_mentions: bool = Field(default=True, description="Include LLM mentions data (for AI-optimized topics)")
+    include_llm_mentions: bool = Field(default=True, description="Include LLM mentions data (for AI-optimized topics)")
+
+
+class LLMMentionsRequest(BaseModel):
+    """Request model for LLM mentions search."""
+    target: str = Field(..., description="Keyword or domain to search for")
+    target_type: str = Field(default="keyword", description="Type: 'keyword' or 'domain'")
+    location: Optional[str] = Field("United States", description="Location for analysis")
+    language: Optional[str] = Field("en", description="Language code")
+    platform: str = Field(default="chat_gpt", description="Platform: 'chat_gpt' or 'google'")
+    limit: int = Field(default=100, ge=1, le=1000, description="Maximum number of results")
+
+
+class AITopicSuggestionsRequest(BaseModel):
+    """Request model for AI topic suggestions."""
+    keywords: Optional[List[str]] = Field(None, max_length=10, description="Seed keywords for topic discovery (optional if content_objective provided)")
+    content_objective: Optional[str] = Field(None, max_length=500, description="Content objective text to extract keywords from")
+    target_audience: Optional[str] = Field(None, max_length=200, description="Target audience description")
+    industry: Optional[str] = Field(None, max_length=100, description="Industry/niche")
+    content_goals: Optional[List[str]] = Field(None, description="Content goals (e.g., ['SEO & Rankings', 'Engagement'])")
+    location: Optional[str] = Field("United States", description="Location for analysis")
+    language: Optional[str] = Field("en", description="Language code")
+    include_ai_search_volume: bool = Field(default=True, description="Include AI search volume data")
+    include_llm_mentions: bool = Field(default=True, description="Include LLM mentions data")
+    include_llm_responses: bool = Field(default=False, description="Include LLM responses for topic research")
+    limit: int = Field(default=50, ge=10, le=200, description="Maximum number of topic suggestions")
+
 class TopicRecommendationRequest(BaseModel):
     """Request model for topic recommendations."""
     seed_keywords: List[str] = Field(..., min_items=1, max_length=10, description="Seed keywords to base recommendations on")
@@ -262,10 +319,114 @@
     timestamp: float
 
 
+class BlogType(str, Enum):
+    """Blog generation type enumeration."""
+    STANDARD = "standard"
+    ENHANCED = "enhanced"
+    LOCAL_BUSINESS = "local_business"
+    ABSTRACTION = "abstraction"
+
+
+class UnifiedBlogRequest(BaseModel):
+    """
+    Unified blog generation request model.
+    
+    This model supports all blog types through a single endpoint.
+    Type-specific fields are optional and only used when relevant.
+    """
+    # Required
+    blog_type: BlogType = Field(..., description="Type of blog to generate")
+    topic: str = Field(..., min_length=3, max_length=200, description="Main topic for the blog post")
+    
+    # Common fields (used by all blog types)
+    keywords: List[str] = Field(default_factory=list, max_items=20, description="Target SEO keywords")
+    tone: ContentTone = Field(default=ContentTone.PROFESSIONAL, description="Writing tone")
+    length: ContentLength = Field(default=ContentLength.MEDIUM, description="Target content length")
+    format: ContentFormat = Field(default=ContentFormat.MARKDOWN, description="Output format")
+    target_audience: Optional[str] = Field(None, max_length=200, description="Target audience description")
+    custom_instructions: Optional[str] = Field(None, max_length=1000, description="Additional instructions")
+    
+    # Standard & Enhanced fields
+    include_introduction: bool = Field(default=True, description="Include introduction section (standard/enhanced)")
+    include_conclusion: bool = Field(default=True, description="Include conclusion section (standard/enhanced)")
+    include_faq: bool = Field(default=False, description="Include FAQ section (standard/enhanced)")
+    include_toc: bool = Field(default=True, description="Include table of contents (standard/enhanced)")
+    focus_keyword: Optional[str] = Field(None, max_length=100, description="Primary focus keyword (standard/enhanced)")
+    word_count_target: Optional[int] = Field(None, ge=100, le=10000, description="Specific word count target (standard/enhanced)")
+    
+    # Enhanced-specific fields
+    use_google_search: bool = Field(default=True, description="Use Google Custom Search for research (enhanced)")
+    use_fact_checking: bool = Field(default=True, description="Enable fact-checking (enhanced)")
+    use_citations: bool = Field(default=True, description="Include citations and sources (enhanced)")
+    use_serp_optimization: bool = Field(default=True, description="Optimize for SERP features (enhanced)")
+    use_consensus_generation: bool = Field(default=False, description="Use multi-model consensus generation (enhanced)")
+    use_knowledge_graph: bool = Field(default=True, description="Use Google Knowledge Graph for entities (enhanced)")
+    use_semantic_keywords: bool = Field(default=True, description="Use semantic keyword integration (enhanced)")
+    use_quality_scoring: bool = Field(default=True, description="Enable comprehensive quality scoring (enhanced)")
+    template_type: Optional[str] = Field(None, description="Prompt template type (enhanced)")
+    async_mode: bool = Field(default=False, description="Create async job via Cloud Tasks (enhanced)")
+    
+    # Local Business-specific fields
+    location: Optional[str] = Field(None, min_length=2, description="Location for local business blogs (required for local_business)")
+    max_businesses: int = Field(default=10, ge=1, le=20, description="Maximum number of businesses to include (local_business)")
+    max_reviews_per_business: int = Field(default=20, ge=5, le=50, description="Maximum reviews per business (local_business)")
+    include_business_details: bool = Field(default=True, description="Include business details (local_business)")
+    include_review_sentiment: bool = Field(default=True, description="Include review sentiment analysis (local_business)")
+    use_google: bool = Field(default=True, description="Fetch reviews from Google Places (local_business)")
+    
+    # Abstraction-specific fields
+    content_strategy: Optional[str] = Field(None, description="Content strategy (abstraction)")
+    quality_target: Optional[str] = Field(None, description="Quality target (abstraction)")
+    preferred_provider: Optional[str] = Field(None, description="Preferred AI provider (abstraction)")
+    seo_requirements: Optional[Dict[str, Any]] = Field(None, description="SEO requirements (abstraction)")
+    
+    class Config:
+        use_enum_values = True
+
+
+class LocalBusinessBlogRequest(BaseModel):
+    """Request model for local business blog generation."""
+    topic: str = Field(..., min_length=3, max_length=200, description="Main topic (e.g., 'best plumbers in Miami')")
+    location: str = Field(..., min_length=2, description="Location (e.g., 'Miami, FL', '33139')")
+    max_businesses: int = Field(default=10, ge=1, le=20, description="Maximum number of businesses to include")
+    max_reviews_per_business: int = Field(default=20, ge=5, le=50, description="Maximum reviews per business")
+    tone: ContentTone = Field(default=ContentTone.PROFESSIONAL, description="Writing tone")
+    length: ContentLength = Field(default=ContentLength.LONG, description="Target content length")
+    format: ContentFormat = Field(default=ContentFormat.MARKDOWN, description="Output format")
+    include_business_details: bool = Field(default=True, description="Include business details (hours, contact, services)")
+    include_review_sentiment: bool = Field(default=True, description="Include review sentiment analysis")
+    use_google: bool = Field(default=True, description="Fetch reviews from Google Places")
+    custom_instructions: Optional[str] = Field(None, max_length=1000, description="Additional instructions")
+
+
+class BusinessInfo(BaseModel):
+    """Business information model."""
+    name: str
+    google_place_id: Optional[str] = None
+    address: Optional[str] = None
+    phone: Optional[str] = None
+    website: Optional[str] = None
+    rating: Optional[float] = None
+    review_count: Optional[int] = None
+    categories: List[str] = Field(default_factory=list)
+    hours: Optional[Dict[str, Any]] = None
+
+
+class LocalBusinessBlogResponse(BaseModel):
+    """Response model for local business blog generation."""
+    title: str
+    content: str
+    businesses: List[BusinessInfo]
+    total_reviews_aggregated: int
+    generation_time_seconds: float
+    metadata: Dict[str, Any] = Field(default_factory=dict)
+
+
 # Application lifespan management
 def load_env_from_secrets():
     """Load environment variables from mounted secrets file.
     
+    Supports both JSON and plain text (key=value) formats.
     Note: Individual secrets (set via --update-secrets) take precedence over
     values in the mounted secret file to avoid placeholder values overriding real credentials.
     """
@@ -274,21 +435,6 @@
         print("📁 Loading environment variables from mounted secrets...")
         loaded_count = 0
         skipped_count = 0
-<<<<<<< HEAD
-        with open(secrets_file, 'r') as f:
-            for line in f:
-                line = line.strip()
-                if line and not line.startswith('#') and '=' in line:
-                    key, value = line.split('=', 1)
-                    # Only set if not already set (individual secrets take precedence)
-                    # Also skip placeholder values
-                    if key not in os.environ:
-                        # Skip placeholder values that look like templates
-                        if not (value.startswith('your_') or value.startswith('YOUR_') or 
-                                'placeholder' in value.lower() or value == ''):
-                            os.environ[key] = value
-                            loaded_count += 1
-=======
         
         try:
             # Try JSON format first (Google Secret Manager stores as JSON)
@@ -341,12 +487,12 @@
                                 loaded_count += 1
                             else:
                                 skipped_count += 1
->>>>>>> d5a327fd
                         else:
                             skipped_count += 1
-                    else:
-                        skipped_count += 1
-        print(f"✅ Environment variables loaded from secrets: {loaded_count} set, {skipped_count} skipped (already set or placeholders)")
+            print(f"✅ Environment variables loaded from secrets (plain text format): {loaded_count} set, {skipped_count} skipped (already set or placeholders)")
+        except Exception as e:
+            print(f"⚠️ Error loading secrets from {secrets_file}: {e}")
+            print("⚠️ Falling back to system environment variables")
     else:
         print("⚠️ No secrets file found at /secrets/env, using system environment variables")
 
@@ -507,6 +653,7 @@
     global readability_analyzer, citation_generator, serp_analyzer
     global google_knowledge_graph_client, semantic_integrator, quality_scorer
     global intent_analyzer, few_shot_extractor, length_optimizer
+    global dataforseo_content_generation_service
     readability_analyzer = ReadabilityAnalyzer()
     citation_generator = CitationGenerator(google_search_client=google_custom_search_client)
     serp_analyzer = SERPAnalyzer(dataforseo_client=None)  # Will use DataForSEO if available
@@ -907,76 +1054,11 @@
 
 
 # Blog generation endpoints
-@app.post("/api/v1/blog/generate", response_model=BlogGenerationResult)
-async def generate_blog_v2(
-    request: BlogGenerationRequest,
-    background_tasks: BackgroundTasks,
-    writer: BlogWriter = Depends(get_blog_writer)
-):
-    """
-    Generate a complete blog post with SEO optimization (v2 endpoint).
-    
-    This endpoint creates a full blog post including:
-    - SEO-optimized content structure
-    - Meta tags and descriptions
-    - Keyword optimization
-    - Quality analysis and suggestions
-    """
-    return await generate_blog(request, background_tasks, writer)
-
-
-@app.post("/api/v1/generate", response_model=BlogGenerationResult)
-async def generate_blog(
-    request: BlogGenerationRequest,
-    background_tasks: BackgroundTasks,
-    writer: BlogWriter = Depends(get_blog_writer)
-):
-    """
-    Generate a complete blog post with SEO optimization.
-    
-    This endpoint creates a full blog post including:
-    - SEO-optimized content structure
-    - Meta tags and descriptions
-    - Keyword optimization
-    - Content quality analysis
-    """
-    try:
-        # Convert API request to SDK request
-        blog_request = BlogRequest(
-            topic=request.topic,
-            keywords=request.keywords,
-            tone=request.tone,
-            length=request.length,
-            format=request.format,
-            target_audience=request.target_audience,
-            focus_keyword=request.focus_keyword,
-            include_introduction=request.include_introduction,
-            include_conclusion=request.include_conclusion,
-            include_faq=request.include_faq,
-            include_toc=request.include_toc,
-            word_count_target=request.word_count_target,
-            custom_instructions=request.custom_instructions,
-        )
-        
-        # Generate blog post
-        result = await writer.generate(blog_request)
-        
-        # Log generation for analytics (background task)
-        background_tasks.add_task(
-            log_generation,
-            topic=request.topic,
-            success=result.success,
-            word_count=result.word_count,
-            generation_time=result.generation_time_seconds
-        )
-        
-        return result
-        
-    except Exception as e:
-        raise HTTPException(
-            status_code=500,
-            detail=f"Blog generation failed: {str(e)}"
-        )
+# DEPRECATED: Use /api/v1/blog/generate-enhanced instead
+# The following endpoints have been removed:
+# - POST /api/v1/generate (deprecated - only supports CUSTOM type)
+# - POST /api/v1/blog/generate (deprecated - only supports CUSTOM type)
+# Use POST /api/v1/blog/generate-enhanced for all blog generation with 28 blog types
 
 
 # Enhanced blog generation endpoint (Phase 1 & 2)
@@ -987,15 +1069,16 @@
     async_mode: bool = Query(default=False, description="If true, creates async job via Cloud Tasks")
 ):
     """
-    Generate high-quality blog content using multi-stage pipeline (Phase 1, 2 & 3).
-    
-    This endpoint uses:
-    - Multi-stage generation pipeline (Research → Draft → Enhancement → SEO)
-    - Google Custom Search for research and fact-checking
-    - Readability optimization
-    - SERP feature optimization
-    - Citation integration
-    - Phase 3: Multi-model consensus, Knowledge Graph, semantic keywords, quality scoring
+    Generate high-quality blog content using DataForSEO Content Generation API.
+    
+    This endpoint uses DataForSEO Content Generation API by default for all blog types:
+    - Brands: Comprehensive brand content
+    - Top 10: Ranking lists with detailed entries
+    - Product Reviews: Detailed product analysis
+    - How To: Step-by-step guides
+    - Comparison: Side-by-side comparisons
+    - Guide: Comprehensive guides
+    - Custom: Custom content based on instructions
     
     Query Parameters:
     - async_mode: If true, creates an async job via Cloud Tasks and returns job_id immediately
@@ -1006,6 +1089,9 @@
     
     Use GET /api/v1/blog/jobs/{job_id} to check status and retrieve results.
     """
+    import time
+    start_time = time.time()
+    
     try:
         # Get global clients
         global google_custom_search_client, readability_analyzer, citation_generator, serp_analyzer
@@ -1013,8 +1099,6 @@
         global intent_analyzer, few_shot_extractor, length_optimizer, dataforseo_client_global
         global blog_generation_jobs
         
-<<<<<<< HEAD
-=======
         # Check if DataForSEO Content Generation should be used (default: True)
         # Request flag takes precedence over environment variable
         if hasattr(request, 'use_dataforseo_content_generation'):
@@ -1196,7 +1280,6 @@
         # Fallback to original pipeline if DataForSEO is disabled or not configured
         logger.info("Using multi-stage pipeline for blog generation")
         
->>>>>>> d5a327fd
         # Check if AI generator is available
         if ai_generator is None:
             raise HTTPException(
@@ -1337,18 +1420,38 @@
                 logger.warning(f"SERP analysis failed: {e}")
         
         # Generate using multi-stage pipeline
-        pipeline_result = await pipeline.generate(
-            topic=request.topic,
-            keywords=request.keywords,
-            tone=request.tone,
-            length=request.length,
-            template=template,
-            additional_context=additional_context
-        )
-        
-        # Image generation has been moved to a separate endpoint
-        # Frontend should call /api/v1/images/generate separately after blog generation
-        final_content = pipeline_result.final_content
+        logger.info(f"Using multi-stage pipeline for blog generation: topic={request.topic}")
+        try:
+            pipeline_result = await pipeline.generate(
+                topic=request.topic,
+                keywords=request.keywords,
+                tone=request.tone,
+                length=request.length,
+                template=template,
+                additional_context=additional_context
+            )
+            
+            logger.info(f"Pipeline generation completed: content_length={len(pipeline_result.final_content) if pipeline_result.final_content else 0}, tokens={pipeline_result.total_tokens}")
+            
+            # Image generation has been moved to a separate endpoint
+            # Frontend should call /api/v1/images/generate separately after blog generation
+            final_content = pipeline_result.final_content
+            
+            # Validate that content was actually generated
+            if not final_content or len(final_content.strip()) < 50:
+                logger.error(f"Pipeline returned empty or insufficient content: length={len(final_content) if final_content else 0}, pipeline_result_keys={dir(pipeline_result)}")
+                raise HTTPException(
+                    status_code=500,
+                    detail=f"Content generation failed: Generated content is empty or too short ({len(final_content) if final_content else 0} chars). AI provider may not be configured correctly (check OPENAI_API_KEY, ANTHROPIC_API_KEY, etc.)."
+                )
+        except HTTPException:
+            raise
+        except Exception as e:
+            logger.error(f"Pipeline generation failed: {e}", exc_info=True)
+            raise HTTPException(
+                status_code=500,
+                detail=f"Blog generation failed: {str(e)}"
+            )
         
         # Add citations if enabled
         citations = []
@@ -2180,7 +2283,7 @@
                 location_name=location,
                 language_code=language,
                 tenant_id=tenant_id,
-                depth=20
+                depth=10  # Reduced from 20 to save credits
             ),
             return_exceptions=True
         )
@@ -2362,41 +2465,16 @@
     - Falls back to "United States" if IP detection fails or is unavailable
     """
     try:
-        # Use shared function without progress callbacks for standard endpoint
-        return await _analyze_keywords_with_progress(
-            request=request,
-            http_request=http_request,
-            progress_callback=None
-        )
-    except HTTPException:
-        raise
-    except Exception as e:
-        logger.error(f"Enhanced keyword analysis failed: {e}", exc_info=True)
-        raise HTTPException(
-            status_code=500,
-            detail=f"Enhanced keyword analysis failed: {str(e)}"
-        )
-
-
-async def _analyze_keywords_with_progress_legacy(
-    request: EnhancedKeywordAnalysisRequest,
-    http_request: Request
-):
-    """
-    Legacy implementation - kept for reference.
-    Use _analyze_keywords_with_progress instead.
-    """
-    try:
         # Detect location from IP if not explicitly specified
         detected_location = None
-        if not request.location or request.location == "United States":
+        if not request.location:
             if http_request:
                 detected_location = await detect_location_from_ip(http_request)
                 if detected_location:
                     logger.info(f"Detected location from IP: {detected_location}")
         
         # Use detected location or fall back to request location or default
-        effective_location = detected_location or request.location or "United States"
+        effective_location = request.location or detected_location or "United States"
         from src.blog_writer_sdk.seo.keyword_clustering import KeywordClustering
         
         # Apply testing mode limits
@@ -2862,740 +2940,708 @@
         )
 
 
-async def _analyze_keywords_with_progress(
-    request: EnhancedKeywordAnalysisRequest,
-    http_request: Request,
-    progress_callback: Optional[Any] = None
-) -> Dict[str, Any]:
-    """
-    Internal function to analyze keywords with optional progress callbacks.
-    Used by both standard and streaming endpoints.
-    """
-    import time
-    from src.blog_writer_sdk.models.progress_models import ProgressUpdate
-    
-    total_stages = 10
-    
-    async def emit_progress(stage: str, stage_num: int, progress: float, status: str, details: str = None, metadata: Dict[str, Any] = None):
-        """Helper to emit progress updates."""
-        if progress_callback:
-            update = ProgressUpdate(
-                stage=stage,
-                stage_number=stage_num,
-                total_stages=total_stages,
-                progress_percentage=progress,
-                status=status,
-                details=details,
-                metadata=metadata or {},
-                timestamp=time.time()
-            )
-            try:
-                await progress_callback(update)
-            except Exception as e:
-                logger.warning(f"Progress callback failed: {e}")
-    
-    try:
-        # Stage 1: Initialization (5%)
-        current_stage = 1
-        await emit_progress(
-            "initialization",
-            current_stage,
-            5.0,
-            "Initializing keyword analysis",
-            f"Setting up analysis for {len(request.keywords)} keywords",
-            {"keywords_count": len(request.keywords), "keywords": request.keywords[:3]}
-        )
-        # Detect location from IP if not explicitly specified
-        detected_location = None
-        if not request.location or request.location == "United States":
-            if http_request:
-                detected_location = await detect_location_from_ip(http_request)
-                if detected_location:
-                    logger.info(f"Detected location from IP: {detected_location}")
-        
-        effective_location = detected_location or request.location or "United States"
-        from src.blog_writer_sdk.seo.keyword_clustering import KeywordClustering
-        
-        # Apply testing mode limits
-        limited_keywords = apply_keyword_limits(request.keywords)
-        max_suggestions = apply_suggestions_limit(request.max_suggestions_per_keyword)
-        limits = get_testing_limits() if is_testing_mode() else {}
-        max_total = limits.get("max_total_keywords", 200) if is_testing_mode() else 200
-        
-        if is_testing_mode():
-            logger.info(f"🧪 TESTING MODE: Keyword limits - {len(limited_keywords)} primary, {max_suggestions} suggestions/keyword, {max_total} total max")
-        
-        if not enhanced_analyzer:
-            raise HTTPException(status_code=503, detail="Enhanced analyzer not available")
-        
-        # Stage 2: Primary Keyword Analysis (20%)
-        current_stage = 2
-        await emit_progress(
-            "keyword_analysis",
-            current_stage,
-            20.0,
-            "Analyzing primary keywords",
-            f"Analyzing {len(limited_keywords)} keywords for search volume, CPC, and competition",
-            {"keywords": limited_keywords}
-        )
-        
-        results = await enhanced_analyzer.analyze_keywords_comprehensive(
-            keywords=limited_keywords,
-            tenant_id=os.getenv("TENANT_ID", "default")
-        )
-        
-        await emit_progress(
-            "keyword_analysis",
-            current_stage,
-            20.0,
-            "Primary keyword analysis complete",
-            f"Analyzed {len(results)} keywords",
-            {"keywords_analyzed": len(results)}
-        )
-        
-        # Stage 3: Getting Suggestions (40%)
-        current_stage = 3
-        all_keywords = list(limited_keywords)
-        if enhanced_analyzer and enhanced_analyzer._df_client:
-            try:
-                tenant_id = os.getenv("TENANT_ID", "default")
-                await enhanced_analyzer._df_client.initialize_credentials(tenant_id)
-                
-                max_seed_keywords = limits.get("max_keywords", 5) if is_testing_mode() else 5
-                for idx, seed_keyword in enumerate(limited_keywords[:max_seed_keywords]):
-                    if len(all_keywords) >= max_total:
-                        break
-                    
-                    progress_pct = 20.0 + (idx + 1) * 20.0 / max_seed_keywords
-                    await emit_progress(
-                        "getting_suggestions",
-                        current_stage,
-                        progress_pct,
-                        "Getting keyword suggestions",
-                        f"Fetching suggestions for '{seed_keyword}' ({idx + 1}/{min(len(limited_keywords), max_seed_keywords)})",
-                        {"seed_keyword": seed_keyword, "progress": idx + 1, "total": min(len(limited_keywords), max_seed_keywords)}
-                    )
-                    
-                    try:
-                        df_suggestions = await enhanced_analyzer._df_client.get_keyword_suggestions(
-                            seed_keyword=seed_keyword,
-                            location_name=effective_location,
-                            language_code=request.language or "en",
-                            tenant_id=tenant_id,
-                            limit=max_suggestions
-                        )
-                        
-                        for suggestion in df_suggestions:
-                            if len(all_keywords) >= max_total:
-                                break
-                            kw = suggestion.get("keyword", "").strip()
-                            if kw and kw not in all_keywords:
-                                all_keywords.append(kw)
-                    except Exception as e:
-                        logger.warning(f"Failed to get suggestions for {seed_keyword}: {e}")
-                        continue
-            except Exception as e:
-                logger.warning(f"DataForSEO suggestions failed: {e}")
-        
-        await emit_progress(
-            "getting_suggestions",
-            current_stage,
-            40.0,
-            "Keyword suggestions complete",
-            f"Found {len(all_keywords) - len(limited_keywords)} additional keywords",
-            {"total_keywords": len(all_keywords), "suggestions_count": len(all_keywords) - len(limited_keywords)}
-        )
-        
-        # Stage 4: Analyzing Suggestions (60%)
-        current_stage = 4
-        if len(all_keywords) > len(request.keywords):
-            await emit_progress(
-                "analyzing_suggestions",
-                current_stage,
-                50.0,
-                "Analyzing suggested keywords",
-                f"Analyzing {len(all_keywords) - len(request.keywords)} suggested keywords",
-                {"suggestions_to_analyze": len(all_keywords) - len(request.keywords)}
-            )
-            
-            additional_results = await enhanced_analyzer.analyze_keywords_comprehensive(
-                keywords=all_keywords[len(request.keywords):],
-                tenant_id=os.getenv("TENANT_ID", "default")
-            )
-            results.update(additional_results)
-            
-            await emit_progress(
-                "analyzing_suggestions",
-                current_stage,
-                60.0,
-                "Suggested keywords analyzed",
-                f"Analyzed {len(additional_results)} additional keywords",
-                {"analyzed_count": len(additional_results)}
-            )
-        
-        # Stage 5: Clustering Keywords (75%)
-        current_stage = 5
-        await emit_progress(
-            "clustering",
-            current_stage,
-            65.0,
-            "Clustering keywords",
-            f"Grouping {len(all_keywords)} keywords by parent topics",
-            {"keywords_to_cluster": len(all_keywords)}
-        )
-        
-        kg_client = None
-        try:
-            kg_client = google_knowledge_graph_client if 'google_knowledge_graph_client' in globals() else None
-        except:
-            pass
-        
-        clustering = KeywordClustering(knowledge_graph_client=kg_client)
-        try:
-            max_clusters, max_keywords_per_cluster = apply_clustering_limits()
-            clustering_result = clustering.cluster_keywords(
-                keywords=all_keywords,
-                min_cluster_size=1,
-                max_clusters=max_clusters,
-                max_keywords_per_cluster=max_keywords_per_cluster
-            )
-            logger.info(f"Clustering result: {clustering_result.cluster_count} clusters from {clustering_result.total_keywords} keywords")
-        except Exception as e:
-            logger.warning(f"Clustering failed: {e}, continuing without clustering")
-            from src.blog_writer_sdk.seo.keyword_clustering import ClusteringResult, KeywordCluster
-            clustering_result = ClusteringResult(
-                clusters=[KeywordCluster(
-                    parent_topic=kw,
-                    keywords=[kw],
-                    cluster_score=0.5,
-                    dominant_words=kw.split()[:3],
-                    category_type="topic"
-                ) for kw in all_keywords[:50]],
-                unclustered=all_keywords[50:] if len(all_keywords) > 50 else [],
-                total_keywords=len(all_keywords),
-                cluster_count=min(len(all_keywords), 50)
-            )
-        
-        await emit_progress(
-            "clustering",
-            current_stage,
-            75.0,
-            "Clustering complete",
-            f"Created {clustering_result.cluster_count} clusters from {clustering_result.total_keywords} keywords",
-            {"cluster_count": clustering_result.cluster_count, "total_keywords": clustering_result.total_keywords}
-        )
-        
-        # Stage 6: AI Optimization Data (85%)
-        current_stage = 6
-        await emit_progress(
-            "ai_optimization",
-            current_stage,
-            80.0,
-            "Getting AI optimization data",
-            "Fetching AI search volume metrics",
-            {}
-        )
-        
-        ai_optimization_data = {}
-        if enhanced_analyzer and enhanced_analyzer._df_client:
-            try:
-                tenant_id = os.getenv("TENANT_ID", "default")
-                await enhanced_analyzer._df_client.initialize_credentials(tenant_id)
-                ai_optimization_data = await enhanced_analyzer._df_client.get_ai_search_volume(
-                    keywords=list(results.keys()),
-                    location_name=effective_location,
-                    language_code=request.language or "en",
-                    tenant_id=tenant_id
-                )
-            except Exception as e:
-                logger.warning(f"Failed to get AI optimization data: {e}")
-        
-        await emit_progress(
-            "ai_optimization",
-            current_stage,
-            85.0,
-            "AI optimization data complete",
-            f"Retrieved AI metrics for {len(ai_optimization_data)} keywords",
-            {"ai_metrics_count": len(ai_optimization_data)}
-        )
-        
-        # Stage 7: Related Keywords (92%)
-        current_stage = 7
-        await emit_progress(
-            "related_keywords",
-            current_stage,
-            87.0,
-            "Getting related keywords",
-            f"Fetching related keywords for {min(len(limited_keywords), 5)} primary keywords",
-            {}
-        )
-        
-        related_keywords_data = {}
-        keyword_ideas_data = {}
-        if enhanced_analyzer and enhanced_analyzer._df_client:
-            try:
-                tenant_id = os.getenv("TENANT_ID", "default")
-                await enhanced_analyzer._df_client.initialize_credentials(tenant_id)
-                
-                max_primary = min(len(limited_keywords), 5)
-                for idx, primary_keyword in enumerate(limited_keywords[:max_primary]):
-                    try:
-                        related_response = await enhanced_analyzer._df_client.get_related_keywords(
-                            keyword=primary_keyword,
-                            location_name=effective_location,
-                            language_code=request.language or "en",
-                            tenant_id=tenant_id,
-                            depth=1,
-                            limit=20
-                        )
-                        related_keywords_list = []
-                        if related_response.get("tasks") and related_response["tasks"][0].get("result"):
-                            for item in related_response["tasks"][0]["result"][:20]:
-                                kw_data = item.get("keyword_data", {}).get("keyword_info", {})
-                                related_keywords_list.append({
-                                    "keyword": item.get("keyword") or kw_data.get("keyword", ""),
-                                    "search_volume": kw_data.get("search_volume", 0) or 0,
-                                    "cpc": kw_data.get("cpc", 0.0) or 0.0,
-                                    "competition": kw_data.get("competition", 0.0) or 0.0,
-                                    "difficulty_score": kw_data.get("keyword_difficulty", 50.0) or 50.0,
-                                })
-                        related_keywords_data[primary_keyword] = related_keywords_list
-                    except Exception as e:
-                        logger.warning(f"Failed to get related keywords for {primary_keyword}: {e}")
-                        related_keywords_data[primary_keyword] = []
-            except Exception as e:
-                logger.warning(f"Failed to get related keywords: {e}")
-        
-        await emit_progress(
-            "related_keywords",
-            current_stage,
-            90.0,
-            "Related keywords complete",
-            f"Retrieved related keywords for {len(related_keywords_data)} keywords",
-            {"related_keywords_count": len(related_keywords_data)}
-        )
-        
-        # Stage 8: Keyword Ideas (97%)
-        current_stage = 8
-        await emit_progress(
-            "keyword_ideas",
-            current_stage,
-            92.0,
-            "Getting keyword ideas",
-            f"Fetching questions and topics for {min(len(limited_keywords), 5)} primary keywords",
-            {}
-        )
-        
-        if enhanced_analyzer and enhanced_analyzer._df_client:
-            try:
-                tenant_id = os.getenv("TENANT_ID", "default")
-                await enhanced_analyzer._df_client.initialize_credentials(tenant_id)
-                
-                max_primary = min(len(limited_keywords), 5)
-                for primary_keyword in limited_keywords[:max_primary]:
-                    try:
-                        ideas_response = await enhanced_analyzer._df_client.get_keyword_ideas(
-                            keywords=[primary_keyword],
-                            location_name=effective_location,
-                            language_code=request.language or "en",
-                            tenant_id=tenant_id,
-                            limit=50
-                        )
-                        ideas_list = []
-                        questions_list = []
-                        topics_list = []
-                        
-                        if isinstance(ideas_response, list):
-                            for item in ideas_response[:50]:
-                                keyword_text = item.get("keyword", "")
-                                keyword_info = item.get("keyword_info", {})
-                                idea_item = {
-                                    "keyword": keyword_text,
-                                    "search_volume": keyword_info.get("search_volume", 0) or item.get("search_volume", 0) or 0,
-                                    "cpc": keyword_info.get("cpc", 0.0) or item.get("cpc", 0.0) or 0.0,
-                                    "competition": keyword_info.get("competition", 0.0) or item.get("competition", 0.0) or 0.0,
-                                    "difficulty_score": keyword_info.get("keyword_difficulty", 0) or item.get("keyword_difficulty", 50.0) or 50.0,
-                                }
-                                ideas_list.append(idea_item)
-                                
-                                keyword_lower = keyword_text.lower()
-                                if any(q_word in keyword_lower for q_word in ["how", "what", "why", "when", "where", "who", "does", "can", "should", "is", "are"]):
-                                    questions_list.append(idea_item)
-                                else:
-                                    topics_list.append(idea_item)
-                        elif isinstance(ideas_response, dict) and ideas_response.get("tasks"):
-                            for task in ideas_response.get("tasks", []):
-                                for item in task.get("result", [])[:50]:
-                                    keyword_text = item.get("keyword", "")
-                                    keyword_info = item.get("keyword_data", {}).get("keyword_info", {})
-                                    idea_item = {
-                                        "keyword": keyword_text,
-                                        "search_volume": keyword_info.get("search_volume", 0) or 0,
-                                        "cpc": keyword_info.get("cpc", 0.0) or 0.0,
-                                        "competition": keyword_info.get("competition", 0.0) or 0.0,
-                                        "difficulty_score": keyword_info.get("keyword_difficulty", 50.0) or 50.0,
-                                    }
-                                    ideas_list.append(idea_item)
-                                    
-                                    keyword_lower = keyword_text.lower()
-                                    if any(q_word in keyword_lower for q_word in ["how", "what", "why", "when", "where", "who", "does", "can", "should", "is", "are"]):
-                                        questions_list.append(idea_item)
-                                    else:
-                                        topics_list.append(idea_item)
-                        
-                        keyword_ideas_data[primary_keyword] = {
-                            "all_ideas": ideas_list,
-                            "questions": questions_list,
-                            "topics": topics_list,
-                        }
-                    except Exception as e:
-                        logger.warning(f"Failed to get keyword ideas for {primary_keyword}: {e}")
-                        keyword_ideas_data[primary_keyword] = {
-                            "all_ideas": [],
-                            "questions": [],
-                            "topics": [],
-                        }
-            except Exception as e:
-                logger.warning(f"Failed to get keyword ideas: {e}")
-        
-        await emit_progress(
-            "keyword_ideas",
-            current_stage,
-            97.0,
-            "Keyword ideas complete",
-            f"Retrieved ideas for {len(keyword_ideas_data)} keywords",
-            {"keyword_ideas_count": len(keyword_ideas_data)}
-        )
-        
-        # Stage 9: SERP Analysis (99%) - Optional
-        current_stage = 9
-        serp_analysis_summary = {}
-        serp_ai_summary = {}
-        discovery_data = {}
-        if request.include_serp and enhanced_analyzer and enhanced_analyzer._df_client and request.keywords:
-            await emit_progress(
-                "serp_analysis",
-                current_stage,
-                98.0,
-                "Analyzing SERP",
-                f"Analyzing search results for '{request.keywords[0]}'",
-                {"primary_keyword": request.keywords[0]}
-            )
-            
-            try:
-                tenant_id_env = os.getenv("TENANT_ID", "default")
-                enrichment = await _build_keyword_discovery(
-                    seed_keyword=request.keywords[0],
-                    location=effective_location,
-                    language=request.language or "en",
-                    tenant_id=tenant_id_env,
-                    df_client=enhanced_analyzer._df_client
-                )
-                serp_analysis_summary = enrichment.pop("serp_analysis", {})
-                serp_ai_summary = enrichment.pop("serp_ai_summary", {})
-                discovery_data = enrichment
-            except Exception as e:
-                logger.warning(f"SERP analysis failed: {e}")
-        elif enhanced_analyzer and enhanced_analyzer._df_client and request.keywords:
-            # Build discovery data even if SERP not requested
-            try:
-                tenant_id_env = os.getenv("TENANT_ID", "default")
-                enrichment = await _build_keyword_discovery(
-                    seed_keyword=request.keywords[0],
-                    location=effective_location,
-                    language=request.language or "en",
-                    tenant_id=tenant_id_env,
-                    df_client=enhanced_analyzer._df_client
-                )
-                serp_analysis_summary = enrichment.pop("serp_analysis", {})
-                serp_ai_summary = enrichment.pop("serp_ai_summary", {})
-                discovery_data = enrichment
-            except Exception as e:
-                logger.warning(f"Keyword discovery enrichment failed: {e}")
-        
-        # Stage 10: Finalization (100%)
-        current_stage = 10
-        await emit_progress(
-            "finalization",
-            current_stage,
-            99.0,
-            "Finalizing response",
-            "Compiling results and formatting response",
-            {}
-        )
-        
-        # Build response (reuse existing logic)
-        out = {}
-        for k, v in results.items():
-            parent_topic = None
-            category_type = None
-            cluster_score = None
-            
-            for cluster in clustering_result.clusters:
-                if k in cluster.keywords:
-                    parent_topic = cluster.parent_topic
-                    category_type = cluster.category_type
-                    cluster_score = cluster.cluster_score
-                    break
-            
-            if not parent_topic:
-                parent_topic = clustering._extract_parent_topic_from_keyword(k)
-                category_type = clustering._classify_keyword_type(k)
-                cluster_score = 0.5
-            
-            search_volume = v.search_volume if v.search_volume is not None else 0
-            cpc_value = v.cpc if v.cpc is not None else 0.0
-            competition_value = v.competition if v.competition is not None else 0.0
-            trend_score_value = v.trend_score if v.trend_score is not None else 0.0
-            
-            ai_metrics = ai_optimization_data.get(k, {})
-            ai_search_volume = ai_metrics.get("ai_search_volume", 0) or 0
-            ai_trend = ai_metrics.get("ai_trend", 0.0) or 0.0
-            ai_monthly_searches = ai_metrics.get("ai_monthly_searches", [])
-            
-            try:
-                difficulty_score = getattr(v, 'difficulty_score', None)
-            except (AttributeError, ValueError):
-                difficulty_score = None
-            
-            if difficulty_score is None:
-                difficulty_enum = v.difficulty.value if hasattr(v.difficulty, "value") else str(v.difficulty)
-                enum_to_score = {
-                    "VERY_EASY": 10.0,
-                    "EASY": 30.0,
-                    "MEDIUM": 50.0,
-                    "HARD": 70.0,
-                    "VERY_HARD": 90.0
-                }
-                difficulty_score = enum_to_score.get(difficulty_enum, 50.0)
-            
-            related_keywords_enhanced = related_keywords_data.get(k, [])
-            keyword_ideas_enhanced = keyword_ideas_data.get(k, {
-                "all_ideas": [],
-                "questions": [],
-                "topics": [],
-            })
-            
-            out[k] = {
-                "search_volume": search_volume,
-                "global_search_volume": v.global_search_volume or 0,
-                "search_volume_by_country": v.search_volume_by_country,
-                "monthly_searches": v.monthly_searches,
-                "difficulty": v.difficulty.value if hasattr(v.difficulty, "value") else str(v.difficulty),
-                "difficulty_score": float(difficulty_score) if difficulty_score is not None else 50.0,
-                "competition": competition_value,
-                "cpc": cpc_value,
-                "cpc_currency": v.cpc_currency,
-                "cps": v.cps,
-                "clicks": v.clicks,
-                "trend_score": trend_score_value,
-                "recommended": v.recommended,
-                "reason": v.reason,
-                "related_keywords": v.related_keywords,
-                "related_keywords_enhanced": related_keywords_enhanced,
-                "long_tail_keywords": v.long_tail_keywords,
-                "questions": keyword_ideas_enhanced.get("questions", []),
-                "topics": keyword_ideas_enhanced.get("topics", []),
-                "keyword_ideas": keyword_ideas_enhanced.get("all_ideas", []),
-                "parent_topic": parent_topic,
-                "category_type": category_type,
-                "cluster_score": cluster_score,
-                "ai_search_volume": ai_search_volume,
-                "ai_trend": ai_trend,
-                "ai_monthly_searches": ai_monthly_searches,
-                "traffic_potential": v.traffic_potential,
-                "serp_features": v.serp_features,
-                "serp_feature_counts": v.serp_feature_counts,
-                "primary_intent": v.primary_intent,
-                "intent_probabilities": v.intent_probabilities,
-                "also_rank_for": v.also_rank_for,
-                "also_talk_about": v.also_talk_about,
-                "top_competitors": v.top_competitors,
-                "first_seen": v.first_seen,
-                "last_updated": v.last_updated,
-            }
-        
-        clusters_list = [
-            {
-                "parent_topic": c.parent_topic,
-                "keywords": c.keywords,
-                "cluster_score": c.cluster_score,
-                "category_type": c.category_type,
-                "keyword_count": len(c.keywords)
-            }
-            for c in clustering_result.clusters
-        ]
-        
-        if not clusters_list and all_keywords:
-            for kw in all_keywords[:50]:
-                parent_topic = clustering._extract_parent_topic_from_keyword(kw)
-                clusters_list.append({
-                    "parent_topic": parent_topic,
-                    "keywords": [kw],
-                    "cluster_score": 0.5,
-                    "category_type": clustering._classify_keyword_type(kw),
-                    "keyword_count": 1
-                })
-        
-        response_payload = {
-            "enhanced_analysis": out,
-            "total_keywords": len(all_keywords),
-            "original_keywords": request.keywords,
-            "suggested_keywords": all_keywords[len(request.keywords):] if len(all_keywords) > len(request.keywords) else [],
-            "clusters": clusters_list,
-            "cluster_summary": {
-                "total_keywords": clustering_result.total_keywords if clustering_result else len(all_keywords),
-                "cluster_count": len(clusters_list),
-                "unclustered_count": len(clustering_result.unclustered) if clustering_result else 0
-            },
-            "location": {
-                "used": effective_location,
-                "detected_from_ip": detected_location is not None,
-                "specified": request.location is not None and request.location != "United States"
-            },
-            "discovery": discovery_data,
-            "serp_analysis": serp_analysis_summary,
-            "serp_ai_summary": serp_ai_summary
-        }
-        
-        await emit_progress(
-            "finalization",
-            current_stage,
-            100.0,
-            "Analysis complete",
-            f"Processed {len(all_keywords)} keywords across {len(clusters_list)} clusters",
-            {"total_keywords": len(all_keywords), "clusters": len(clusters_list)}
-        )
-        
-        return response_payload
-        
-    except HTTPException:
-        raise
-    except Exception as e:
-        logger.error(f"Keyword analysis with progress failed: {e}", exc_info=True)
-        raise
-
-
+# Streaming version of enhanced keyword analysis
 @app.post("/api/v1/keywords/enhanced/stream")
 async def analyze_keywords_enhanced_stream(
     request: EnhancedKeywordAnalysisRequest,
     http_request: Request
 ):
     """
-    Enhanced keyword analysis with Server-Sent Events (SSE) streaming for real-time progress updates.
-    
-    Returns progress updates as SSE events, followed by the final JSON response.
-    
-    Usage (Note: EventSource doesn't support POST, use fetch with ReadableStream):
+    Streaming version of enhanced keyword analysis.
+    
+    Returns Server-Sent Events (SSE) stream showing progress through each stage:
+    - initializing: Starting search
+    - detecting_location: Detecting user location
+    - analyzing_keywords: Analyzing primary keywords
+    - getting_suggestions: Fetching keyword suggestions
+    - analyzing_suggestions: Analyzing suggested keywords
+    - clustering_keywords: Clustering keywords by topic
+    - getting_ai_data: Getting AI optimization metrics
+    - getting_related_keywords: Finding related keywords
+    - getting_keyword_ideas: Getting keyword ideas (questions/topics)
+    - analyzing_serp: Analyzing SERP features (if requested)
+    - building_discovery: Building discovery data
+    - completed: Final results
+    
+    Frontend can listen to these events to show real-time progress.
+    
+    Example:
     ```typescript
     const response = await fetch('/api/v1/keywords/enhanced/stream', {
       method: 'POST',
       headers: { 'Content-Type': 'application/json' },
-      body: JSON.stringify({keywords: ['pet grooming']})
+      body: JSON.stringify({ keywords: ['seo'], location: 'United States' })
     });
     
     const reader = response.body.getReader();
     const decoder = new TextDecoder();
     
     while (true) {
-      const {done, value} = await reader.read();
+      const { done, value } = await reader.read();
       if (done) break;
       
       const chunk = decoder.decode(value);
       const lines = chunk.split('\\n');
-      
       for (const line of lines) {
         if (line.startsWith('data: ')) {
-          const data = JSON.parse(line.slice(6));
-          if (data.type === 'complete') {
-            console.log('Analysis complete:', data.result);
-          } else {
-            console.log(`${data.progress_percentage}% - ${data.status}`);
-          }
+          const update = JSON.parse(line.slice(6));
+          console.log(`Stage: ${update.stage}, Progress: ${update.progress}%`);
         }
       }
     }
     ```
     """
-    from src.blog_writer_sdk.models.progress_models import ProgressUpdate
-    import asyncio
-    
     async def generate_stream():
-        """Generate SSE stream with progress updates."""
-        progress_queue = asyncio.Queue()
-        result_container = {"result": None, "error": None}
-        
-        async def progress_callback(update: ProgressUpdate):
-            """Queue progress updates for streaming."""
-            await progress_queue.put(("progress", update.dict()))
-        
-        async def process_analysis():
-            """Process keyword analysis in background."""
+        try:
+            # Stage 1: Initializing
+            yield await stream_stage_update(
+                KeywordSearchStage.INITIALIZING,
+                5.0,
+                message="Initializing keyword search..."
+            )
+            
+            # Stage 2: Detecting location
+            detected_location = None
+            if not request.location:
+                yield await stream_stage_update(
+                    KeywordSearchStage.DETECTING_LOCATION,
+                    10.0,
+                    message="Detecting location from IP..."
+                )
+                if http_request:
+                    detected_location = await detect_location_from_ip(http_request)
+                    if detected_location:
+                        yield await stream_stage_update(
+                            KeywordSearchStage.DETECTING_LOCATION,
+                            15.0,
+                            data={"detected_location": detected_location},
+                            message=f"Detected location: {detected_location}"
+                        )
+            
+            effective_location = request.location or detected_location or "United States"
+            
+            # Stage 3: Analyzing keywords
+            yield await stream_stage_update(
+                KeywordSearchStage.ANALYZING_KEYWORDS,
+                20.0,
+                data={"keywords": request.keywords, "location": effective_location},
+                message=f"Analyzing {len(request.keywords)} keywords..."
+            )
+            
+            if not enhanced_analyzer:
+                raise HTTPException(status_code=503, detail="Enhanced analyzer not available")
+            
+            # Apply limits
+            limited_keywords = apply_keyword_limits(request.keywords)
+            max_suggestions = apply_suggestions_limit(request.max_suggestions_per_keyword)
+            limits = get_testing_limits() if is_testing_mode() else {}
+            max_total = limits.get("max_total_keywords", 200) if is_testing_mode() else 200
+            
+            # Analyze primary keywords
+            results = await enhanced_analyzer.analyze_keywords_comprehensive(
+                keywords=limited_keywords,
+                tenant_id=os.getenv("TENANT_ID", "default")
+            )
+            
+            yield await stream_stage_update(
+                KeywordSearchStage.ANALYZING_KEYWORDS,
+                30.0,
+                data={"keywords_analyzed": len(results)},
+                message=f"Analyzed {len(results)} keywords"
+            )
+            
+            # Stage 4: Getting suggestions
+            all_keywords = list(limited_keywords)
+            if enhanced_analyzer and enhanced_analyzer._df_client:
+                yield await stream_stage_update(
+                    KeywordSearchStage.GETTING_SUGGESTIONS,
+                    40.0,
+                    message="Getting keyword suggestions from DataForSEO..."
+                )
+                
+                try:
+                    tenant_id = os.getenv("TENANT_ID", "default")
+                    await enhanced_analyzer._df_client.initialize_credentials(tenant_id)
+                    
+                    max_seed_keywords = limits.get("max_keywords", 5) if is_testing_mode() else 5
+                    for idx, seed_keyword in enumerate(limited_keywords[:max_seed_keywords]):
+                        if len(all_keywords) >= max_total:
+                            break
+                        
+                        yield await stream_stage_update(
+                            KeywordSearchStage.GETTING_SUGGESTIONS,
+                            40.0 + (idx + 1) * 5.0 / max_seed_keywords,
+                            data={"current_keyword": seed_keyword, "suggestions_found": len(all_keywords) - len(limited_keywords)},
+                            message=f"Getting suggestions for '{seed_keyword}'..."
+                        )
+                        
+                        try:
+                            df_suggestions = await enhanced_analyzer._df_client.get_keyword_suggestions(
+                                seed_keyword=seed_keyword,
+                                location_name=effective_location,
+                                language_code=request.language or "en",
+                                tenant_id=tenant_id,
+                                limit=max_suggestions
+                            )
+                            
+                            for suggestion in df_suggestions:
+                                if len(all_keywords) >= max_total:
+                                    break
+                                kw = suggestion.get("keyword", "").strip()
+                                if kw and kw not in all_keywords:
+                                    all_keywords.append(kw)
+                        except Exception as e:
+                            logger.warning(f"Failed to get suggestions for {seed_keyword}: {e}")
+                            continue
+                except Exception as e:
+                    logger.warning(f"DataForSEO suggestions failed: {e}")
+            
+            # Stage 5: Analyzing suggestions
+            if len(all_keywords) > len(request.keywords):
+                yield await stream_stage_update(
+                    KeywordSearchStage.ANALYZING_SUGGESTIONS,
+                    50.0,
+                    data={"suggestions_to_analyze": len(all_keywords) - len(request.keywords)},
+                    message=f"Analyzing {len(all_keywords) - len(request.keywords)} suggested keywords..."
+                )
+                
+                additional_results = await enhanced_analyzer.analyze_keywords_comprehensive(
+                    keywords=all_keywords[len(request.keywords):],
+                    tenant_id=os.getenv("TENANT_ID", "default")
+                )
+                results.update(additional_results)
+                
+                yield await stream_stage_update(
+                    KeywordSearchStage.ANALYZING_SUGGESTIONS,
+                    55.0,
+                    data={"total_keywords_analyzed": len(results)},
+                    message="Completed analyzing suggestions"
+                )
+            
+            # Stage 6: Clustering
+            yield await stream_stage_update(
+                KeywordSearchStage.CLUSTERING_KEYWORDS,
+                60.0,
+                message="Clustering keywords by topic..."
+            )
+            
+            from src.blog_writer_sdk.seo.keyword_clustering import KeywordClustering
+            kg_client = None
             try:
-                result = await _analyze_keywords_with_progress(
-                    request=request,
-                    http_request=http_request,
-                    progress_callback=progress_callback
+                kg_client = google_knowledge_graph_client if 'google_knowledge_graph_client' in globals() else None
+            except:
+                pass
+            
+            clustering = KeywordClustering(knowledge_graph_client=kg_client)
+            try:
+                max_clusters, max_keywords_per_cluster = apply_clustering_limits()
+                clustering_result = clustering.cluster_keywords(
+                    keywords=all_keywords,
+                    min_cluster_size=1,
+                    max_clusters=max_clusters,
+                    max_keywords_per_cluster=max_keywords_per_cluster
                 )
-                result_container["result"] = result
-                await progress_queue.put(("complete", None))
-            except HTTPException as e:
-                result_container["error"] = {
-                    "type": "error",
-                    "error": e.detail,
-                    "status_code": e.status_code
+                
+                yield await stream_stage_update(
+                    KeywordSearchStage.CLUSTERING_KEYWORDS,
+                    65.0,
+                    data={"clusters_found": clustering_result.cluster_count, "total_keywords": clustering_result.total_keywords},
+                    message=f"Found {clustering_result.cluster_count} keyword clusters"
+                )
+            except Exception as e:
+                logger.warning(f"Clustering failed: {e}")
+                from src.blog_writer_sdk.seo.keyword_clustering import ClusteringResult, KeywordCluster
+                clustering_result = ClusteringResult(
+                    clusters=[KeywordCluster(
+                        parent_topic=kw,
+                        keywords=[kw],
+                        cluster_score=0.5,
+                        dominant_words=kw.split()[:3],
+                        category_type="topic"
+                    ) for kw in all_keywords[:50]],
+                    unclustered=all_keywords[50:] if len(all_keywords) > 50 else [],
+                    total_keywords=len(all_keywords),
+                    cluster_count=min(len(all_keywords), 50)
+                )
+            
+            # Stage 7: Getting AI data
+            yield await stream_stage_update(
+                KeywordSearchStage.GETTING_AI_DATA,
+                70.0,
+                message="Getting AI optimization metrics..."
+            )
+            
+            ai_optimization_data = {}
+            if enhanced_analyzer and enhanced_analyzer._df_client:
+                try:
+                    tenant_id = os.getenv("TENANT_ID", "default")
+                    await enhanced_analyzer._df_client.initialize_credentials(tenant_id)
+                    ai_optimization_data = await enhanced_analyzer._df_client.get_ai_search_volume(
+                        keywords=list(results.keys()),
+                        location_name=effective_location,
+                        language_code=request.language or "en",
+                        tenant_id=tenant_id
+                    )
+                    
+                    yield await stream_stage_update(
+                        KeywordSearchStage.GETTING_AI_DATA,
+                        75.0,
+                        data={"ai_metrics_count": len(ai_optimization_data)},
+                        message=f"Retrieved AI metrics for {len(ai_optimization_data)} keywords"
+                    )
+                except Exception as e:
+                    logger.warning(f"Failed to get AI optimization data: {e}")
+            
+            # Stage 8: Getting related keywords
+            related_keywords_data = {}
+            if enhanced_analyzer and enhanced_analyzer._df_client:
+                yield await stream_stage_update(
+                    KeywordSearchStage.GETTING_RELATED_KEYWORDS,
+                    80.0,
+                    message="Finding related keywords..."
+                )
+                
+                try:
+                    tenant_id = os.getenv("TENANT_ID", "default")
+                    await enhanced_analyzer._df_client.initialize_credentials(tenant_id)
+                    
+                    max_primary = min(len(limited_keywords), 5)
+                    for idx, primary_keyword in enumerate(limited_keywords[:max_primary]):
+                        yield await stream_stage_update(
+                            KeywordSearchStage.GETTING_RELATED_KEYWORDS,
+                            80.0 + (idx + 1) * 2.0 / max_primary,
+                            data={"current_keyword": primary_keyword},
+                            message=f"Finding related keywords for '{primary_keyword}'..."
+                        )
+                        
+                        try:
+                            related_response = await enhanced_analyzer._df_client.get_related_keywords(
+                                keyword=primary_keyword,
+                                location_name=effective_location,
+                                language_code=request.language or "en",
+                                tenant_id=tenant_id,
+                                depth=1,
+                                limit=20
+                            )
+                            
+                            related_keywords_list = []
+                            if isinstance(related_response, dict) and related_response.get("tasks"):
+                                tasks_list = related_response.get("tasks", [])
+                                if tasks_list and len(tasks_list) > 0:
+                                    first_task = tasks_list[0]
+                                    task_status_code = first_task.get("status_code")
+                                    if task_status_code == 20000:
+                                        result = first_task.get("result")
+                                        if result and isinstance(result, list):
+                                            for item in result[:20]:
+                                                if not isinstance(item, dict):
+                                                    continue
+                                                keyword_text = item.get("keyword") or ""
+                                                kw_data = item.get("keyword_data", {})
+                                                keyword_info = kw_data.get("keyword_info", {}) if kw_data else {}
+                                                
+                                                if not keyword_text:
+                                                    keyword_text = keyword_info.get("keyword", "")
+                                                
+                                                if keyword_text:
+                                                    related_keywords_list.append({
+                                                        "keyword": keyword_text,
+                                                        "search_volume": keyword_info.get("search_volume", 0) or item.get("search_volume", 0) or 0,
+                                                        "cpc": keyword_info.get("cpc", 0.0) or item.get("cpc", 0.0) or 0.0,
+                                                        "competition": keyword_info.get("competition", 0.0) or item.get("competition", 0.0) or 0.0,
+                                                        "difficulty_score": keyword_info.get("keyword_difficulty", 50.0) or item.get("keyword_difficulty", 50.0) or 50.0,
+                                                    })
+                            related_keywords_data[primary_keyword] = related_keywords_list
+                        except Exception as e:
+                            logger.warning(f"Failed to get related keywords for {primary_keyword}: {e}")
+                            related_keywords_data[primary_keyword] = []
+                except Exception as e:
+                    logger.warning(f"Failed to get related keywords: {e}")
+            
+            # Stage 9: Getting keyword ideas
+            keyword_ideas_data = {}
+            if enhanced_analyzer and enhanced_analyzer._df_client:
+                yield await stream_stage_update(
+                    KeywordSearchStage.GETTING_KEYWORD_IDEAS,
+                    85.0,
+                    message="Getting keyword ideas (questions and topics)..."
+                )
+                
+                try:
+                    tenant_id = os.getenv("TENANT_ID", "default")
+                    await enhanced_analyzer._df_client.initialize_credentials(tenant_id)
+                    
+                    max_primary = min(len(limited_keywords), 5)
+                    for idx, primary_keyword in enumerate(limited_keywords[:max_primary]):
+                        yield await stream_stage_update(
+                            KeywordSearchStage.GETTING_KEYWORD_IDEAS,
+                            85.0 + (idx + 1) * 3.0 / max_primary,
+                            data={"current_keyword": primary_keyword},
+                            message=f"Getting ideas for '{primary_keyword}'..."
+                        )
+                        
+                        try:
+                            ideas_response = await enhanced_analyzer._df_client.get_keyword_ideas(
+                                keywords=[primary_keyword],
+                                location_name=effective_location,
+                                language_code=request.language or "en",
+                                tenant_id=tenant_id,
+                                limit=50
+                            )
+                            
+                            ideas_list = []
+                            questions_list = []
+                            topics_list = []
+                            
+                            if isinstance(ideas_response, list):
+                                for item in ideas_response[:50]:
+                                    if not isinstance(item, dict):
+                                        continue
+                                    keyword_text = item.get("keyword", "") or item.get("text", "")
+                                    keyword_info = item.get("keyword_info", {})
+                                    keyword_data = item.get("keyword_data", {})
+                                    if not keyword_text and keyword_data:
+                                        keyword_info_from_data = keyword_data.get("keyword_info", {})
+                                        keyword_text = keyword_info_from_data.get("keyword", "")
+                                    
+                                    if keyword_text:
+                                        idea_item = {
+                                            "keyword": keyword_text,
+                                            "search_volume": keyword_info.get("search_volume", 0) or item.get("search_volume", 0) or 0,
+                                            "cpc": keyword_info.get("cpc", 0.0) or item.get("cpc", 0.0) or 0.0,
+                                            "competition": keyword_info.get("competition", 0.0) or item.get("competition", 0.0) or 0.0,
+                                            "difficulty_score": keyword_info.get("keyword_difficulty", 50.0) or item.get("keyword_difficulty", 50.0) or 50.0,
+                                        }
+                                        ideas_list.append(idea_item)
+                                        
+                                        keyword_lower = keyword_text.lower()
+                                        if any(q_word in keyword_lower for q_word in ["how", "what", "why", "when", "where", "who", "does", "can", "should", "is", "are", "?"]):
+                                            questions_list.append(idea_item)
+                                        else:
+                                            topics_list.append(idea_item)
+                            
+                            keyword_ideas_data[primary_keyword] = {
+                                "all_ideas": ideas_list,
+                                "questions": questions_list,
+                                "topics": topics_list,
+                            }
+                        except Exception as e:
+                            logger.warning(f"Failed to get keyword ideas for {primary_keyword}: {e}")
+                            keyword_ideas_data[primary_keyword] = {
+                                "all_ideas": [],
+                                "questions": [],
+                                "topics": [],
+                            }
+                except Exception as e:
+                    logger.warning(f"Failed to get keyword ideas: {e}")
+            
+            # Stage 10: SERP analysis and discovery (ALWAYS build, not conditional on include_serp)
+            # This matches the non-streaming endpoint behavior - always include discovery data
+            serp_analysis_summary = {}
+            discovery_data = {}
+            if enhanced_analyzer and enhanced_analyzer._df_client and request.keywords:
+                yield await stream_stage_update(
+                    KeywordSearchStage.ANALYZING_SERP,
+                    92.0,
+                    data={"keyword": request.keywords[0]},
+                    message=f"Analyzing SERP and building discovery data for '{request.keywords[0]}'..."
+                )
+                
+                try:
+                    tenant_id_env = os.getenv("TENANT_ID", "default")
+                    await enhanced_analyzer._df_client.initialize_credentials(tenant_id_env)
+                    
+                    if enhanced_analyzer._df_client.is_configured:
+                        enrichment = await _build_keyword_discovery(
+                            seed_keyword=request.keywords[0],
+                            location=effective_location,
+                            language=request.language or "en",
+                            tenant_id=tenant_id_env,
+                            df_client=enhanced_analyzer._df_client
+                        )
+                        serp_analysis_summary = enrichment.pop("serp_analysis", {})
+                        discovery_data = enrichment
+                        
+                        # Log what we found
+                        matching_terms_count = len(discovery_data.get("matching_terms", []))
+                        questions_count = len(discovery_data.get("questions", []))
+                        related_terms_count = len(discovery_data.get("related_terms", []))
+                        paa_count = len(serp_analysis_summary.get("people_also_ask", []))
+                        
+                        logger.info(f"Discovery data: {matching_terms_count} matching terms, {questions_count} questions, {related_terms_count} related terms, {paa_count} PAA questions")
+                        
+                        yield await stream_stage_update(
+                            KeywordSearchStage.ANALYZING_SERP,
+                            95.0,
+                            data={
+                                "serp_features_found": len(serp_analysis_summary.get("serp_features", {})),
+                                "matching_terms_count": matching_terms_count,
+                                "questions_count": questions_count,
+                                "related_terms_count": related_terms_count,
+                                "people_also_ask_count": paa_count
+                            },
+                            message=f"SERP analysis completed: {matching_terms_count} matching terms, {paa_count} PAA questions"
+                        )
+                    else:
+                        logger.warning("DataForSEO client not configured, skipping discovery")
+                except Exception as e:
+                    logger.warning(f"SERP analysis and discovery failed: {e}", exc_info=True)
+            else:
+                if not enhanced_analyzer:
+                    logger.debug("Enhanced analyzer not available for discovery")
+                elif not enhanced_analyzer._df_client:
+                    logger.debug("DataForSEO client not initialized")
+                elif not request.keywords:
+                    logger.debug("No keywords provided for discovery")
+            
+            # Stage 11: Building final response
+            yield await stream_stage_update(
+                KeywordSearchStage.BUILDING_DISCOVERY,
+                98.0,
+                message="Building final results..."
+            )
+            
+            # Build response (same logic as non-streaming endpoint)
+            from src.blog_writer_sdk.seo.keyword_clustering import KeywordClustering
+            clustering = KeywordClustering(knowledge_graph_client=kg_client)
+            
+            out = {}
+            for k, v in results.items():
+                parent_topic = None
+                category_type = None
+                cluster_score = None
+                
+                for cluster in clustering_result.clusters:
+                    if k in cluster.keywords:
+                        parent_topic = cluster.parent_topic
+                        category_type = cluster.category_type
+                        cluster_score = cluster.cluster_score
+                        break
+                
+                if not parent_topic:
+                    parent_topic = clustering._extract_parent_topic_from_keyword(k)
+                    category_type = clustering._classify_keyword_type(k)
+                    cluster_score = 0.5
+                
+                search_volume = v.search_volume if v.search_volume is not None else 0
+                cpc_value = v.cpc if v.cpc is not None else 0.0
+                competition_value = v.competition if v.competition is not None else 0.0
+                trend_score_value = v.trend_score if v.trend_score is not None else 0.0
+                
+                ai_metrics = ai_optimization_data.get(k, {})
+                ai_search_volume = ai_metrics.get("ai_search_volume", 0) or 0
+                ai_trend = ai_metrics.get("ai_trend", 0.0) or 0.0
+                ai_monthly_searches = ai_metrics.get("ai_monthly_searches", [])
+                
+                try:
+                    difficulty_score = getattr(v, 'difficulty_score', None)
+                except (AttributeError, ValueError):
+                    difficulty_score = None
+                
+                if difficulty_score is None:
+                    difficulty_enum = v.difficulty.value if hasattr(v.difficulty, "value") else str(v.difficulty)
+                    enum_to_score = {
+                        "VERY_EASY": 10.0,
+                        "EASY": 30.0,
+                        "MEDIUM": 50.0,
+                        "HARD": 70.0,
+                        "VERY_HARD": 90.0
+                    }
+                    difficulty_score = enum_to_score.get(difficulty_enum, 50.0)
+                
+                related_keywords_enhanced = related_keywords_data.get(k, [])
+                keyword_ideas_enhanced = keyword_ideas_data.get(k, {
+                    "all_ideas": [],
+                    "questions": [],
+                    "topics": [],
+                })
+                
+                out[k] = {
+                    "search_volume": search_volume,
+                    "global_search_volume": v.global_search_volume or 0,
+                    "search_volume_by_country": v.search_volume_by_country,
+                    "monthly_searches": v.monthly_searches,
+                    "difficulty": v.difficulty.value if hasattr(v.difficulty, "value") else str(v.difficulty),
+                    "difficulty_score": float(difficulty_score) if difficulty_score is not None else 50.0,
+                    "competition": competition_value,
+                    "cpc": cpc_value,
+                    "cpc_currency": v.cpc_currency,
+                    "cps": v.cps,
+                    "clicks": v.clicks,
+                    "trend_score": trend_score_value,
+                    "recommended": v.recommended,
+                    "reason": v.reason,
+                    "related_keywords": v.related_keywords,
+                    "related_keywords_enhanced": related_keywords_enhanced,
+                    "long_tail_keywords": v.long_tail_keywords,
+                    "questions": keyword_ideas_enhanced.get("questions", []),
+                    "topics": keyword_ideas_enhanced.get("topics", []),
+                    "keyword_ideas": keyword_ideas_enhanced.get("all_ideas", []),
+                    "parent_topic": parent_topic,
+                    "category_type": category_type,
+                    "cluster_score": cluster_score,
+                    "ai_search_volume": ai_search_volume,
+                    "ai_trend": ai_trend,
+                    "ai_monthly_searches": ai_monthly_searches,
+                    "traffic_potential": v.traffic_potential,
+                    "serp_features": v.serp_features,
+                    "serp_feature_counts": v.serp_feature_counts,
+                    "primary_intent": v.primary_intent,
+                    "intent_probabilities": v.intent_probabilities,
+                    "also_rank_for": v.also_rank_for,
+                    "also_talk_about": v.also_talk_about,
+                    "top_competitors": v.top_competitors,
+                    "first_seen": v.first_seen,
+                    "last_updated": v.last_updated,
                 }
-                await progress_queue.put(("error", None))
+            
+            clusters_list = [
+                {
+                    "parent_topic": c.parent_topic,
+                    "keywords": c.keywords,
+                    "cluster_score": c.cluster_score,
+                    "category_type": c.category_type,
+                    "keyword_count": len(c.keywords)
+                }
+                for c in clustering_result.clusters
+            ]
+            
+            if not clusters_list and all_keywords:
+                for kw in all_keywords[:50]:
+                    parent_topic = clustering._extract_parent_topic_from_keyword(kw)
+                    clusters_list.append({
+                        "parent_topic": parent_topic,
+                        "keywords": [kw],
+                        "cluster_score": 0.5,
+                        "category_type": clustering._classify_keyword_type(kw),
+                        "keyword_count": 1
+                    })
+            
+            final_result = {
+                "enhanced_analysis": out,
+                "total_keywords": len(all_keywords),
+                "original_keywords": request.keywords,
+                "suggested_keywords": all_keywords[len(request.keywords):] if len(all_keywords) > len(request.keywords) else [],
+                "clusters": clusters_list,
+                "cluster_summary": {
+                    "total_keywords": clustering_result.total_keywords if clustering_result else len(all_keywords),
+                    "cluster_count": len(clusters_list),
+                    "unclustered_count": len(clustering_result.unclustered) if clustering_result else 0
+                },
+                "location": {
+                    "used": effective_location,
+                    "detected_from_ip": detected_location is not None,
+                    "specified": request.location is not None and request.location != "United States"
+                },
+                "discovery": discovery_data,
+                "serp_analysis": serp_analysis_summary
+            }
+            
+            # Stage 12: Completed - ALWAYS send final result
+            # Log the final result to help debug
+            logger.info(f"Sending final result in stream: {len(final_result.get('enhanced_analysis', {}))} keywords analyzed, total_keywords: {final_result.get('total_keywords', 0)}")
+            
+            # CRITICAL: Send the final result in the data field
+            # Frontend expects: update.data.result when stage === 'completed'
+            # Format: {"stage": "completed", "progress": 100.0, "data": {"result": {...}}}
+            
+            # Verify final_result structure before sending
+            if not isinstance(final_result, dict):
+                logger.error(f"final_result is not a dict: {type(final_result)}")
+                final_result = {}
+            
+            if "enhanced_analysis" not in final_result:
+                logger.warning("final_result missing enhanced_analysis, adding empty dict")
+                final_result["enhanced_analysis"] = {}
+            
+            # Create the completed message with result nested in data
+            completed_data = {
+                "result": final_result
+            }
+            
+            completed_message = await stream_stage_update(
+                KeywordSearchStage.COMPLETED,
+                100.0,
+                data=completed_data,  # This creates update.data.result for frontend
+                message="Search completed successfully"
+            )
+            
+            # Verify the message format before sending
+            try:
+                # Parse to verify it's valid JSON and has result
+                if completed_message.startswith("data: "):
+                    parsed = json.loads(completed_message[6:].strip())
+                    has_result = "result" in parsed.get("data", {})
+                    logger.info(f"Completed message verified - has result: {has_result}, stage: {parsed.get('stage')}, progress: {parsed.get('progress')}")
+                    if not has_result:
+                        logger.error("CRITICAL: Completed message missing result in data field!")
+                else:
+                    logger.error(f"Completed message doesn't start with 'data: ': {completed_message[:100]}")
             except Exception as e:
-                logger.error(f"SSE streaming failed: {e}", exc_info=True)
-                result_container["error"] = {
-                    "type": "error",
-                    "error": str(e),
-                    "status_code": 500
+                logger.error(f"Failed to verify completed message format: {e}")
+            
+            # Send the completed message
+            yield completed_message
+            
+            # Send an explicit end marker for frontend to detect stream completion
+            yield f"data: {json.dumps({'type': 'end', 'stage': 'completed'})}\n\n"
+            
+            # Log completion
+            logger.info(f"Stream completed successfully - sent final result with {len(final_result.get('enhanced_analysis', {}))} keywords")
+            
+        except HTTPException as http_ex:
+            # For HTTP exceptions, send error but don't raise (to keep stream open)
+            logger.error(f"Streaming keyword analysis HTTP error: {http_ex.detail}")
+            yield await stream_stage_update(
+                KeywordSearchStage.ERROR,
+                0.0,
+                data={"error": http_ex.detail, "status_code": http_ex.status_code},
+                message=f"Search failed: {http_ex.detail}"
+            )
+            yield "\n"
+        except Exception as e:
+            logger.error(f"Streaming keyword analysis failed: {e}", exc_info=True)
+            # Try to send partial results if available
+            try:
+                partial_result = {
+                    "enhanced_analysis": {},
+                    "total_keywords": 0,
+                    "original_keywords": request.keywords,
+                    "suggested_keywords": [],
+                    "clusters": [],
+                    "cluster_summary": {
+                        "total_keywords": 0,
+                        "cluster_count": 0,
+                        "unclustered_count": 0
+                    },
+                    "location": {
+                        "used": effective_location if 'effective_location' in locals() else request.location or "United States",
+                        "detected_from_ip": detected_location is not None if 'detected_location' in locals() else False,
+                        "specified": request.location is not None and request.location != "United States"
+                    },
+                    "discovery": {},
+                    "serp_analysis": {},
+                    "error": str(e)
                 }
-                await progress_queue.put(("error", None))
-        
-        # Start processing in background
-        analysis_task = asyncio.create_task(process_analysis())
-        
-        try:
-            # Stream progress updates as they arrive
-            while True:
-                try:
-                    # Wait for progress update or completion with timeout
-                    event_type, data = await asyncio.wait_for(progress_queue.get(), timeout=30.0)
-                    
-                    if event_type == "progress":
-                        # Emit progress update
-                        yield f"data: {json.dumps(data)}\n\n"
-                    elif event_type == "complete":
-                        # Emit completion with result
-                        yield f"data: {json.dumps({'type': 'complete', 'result': result_container['result']})}\n\n"
-                        break
-                    elif event_type == "error":
-                        # Emit error
-                        yield f"data: {json.dumps(result_container['error'])}\n\n"
-                        break
-                        
-                except asyncio.TimeoutError:
-                    # Send keepalive to prevent connection timeout
-                    yield f": keepalive\n\n"
-                    continue
-            
-            # Wait for analysis task to complete
-            await analysis_task
-            
-        except Exception as e:
-            logger.error(f"Stream generation failed: {e}", exc_info=True)
-            yield f"data: {json.dumps({'type': 'error', 'error': str(e), 'status_code': 500})}\n\n"
-        finally:
-            # Cancel task if still running
-            if not analysis_task.done():
-                analysis_task.cancel()
-                try:
-                    await analysis_task
-                except asyncio.CancelledError:
-                    pass
+                
+                # Send error with partial results if we have any data
+                error_message = await stream_stage_update(
+                    KeywordSearchStage.ERROR,
+                    0.0,
+                    data={"error": str(e), "partial_result": partial_result},
+                    message=f"Search failed: {str(e)}"
+                )
+                yield error_message
+            except:
+                # If even partial result fails, send minimal error
+                error_message = await stream_stage_update(
+                    KeywordSearchStage.ERROR,
+                    0.0,
+                    data={"error": str(e)},
+                    message=f"Search failed: {str(e)}"
+                )
+                yield error_message
+            yield f"data: {json.dumps({'type': 'end', 'stage': 'error'})}\n\n"
     
     return StreamingResponse(
         generate_stream(),
@@ -3603,7 +3649,7 @@
         headers={
             "Cache-Control": "no-cache",
             "Connection": "keep-alive",
-            "X-Accel-Buffering": "no"  # Disable buffering for nginx
+            "X-Accel-Buffering": "no"  # Disable nginx buffering
         }
     )
 
@@ -4032,6 +4078,1717 @@
 
 
 # Keyword suggestions endpoint
+@app.post("/api/v1/keywords/goal-based-analysis")
+async def analyze_keywords_goal_based(
+    request: GoalBasedAnalysisRequest,
+    http_request: Request
+):
+    """
+    Goal-based keyword analysis using optimized DataForSEO endpoints for each content goal.
+    
+    Routes to different endpoint combinations based on content goal:
+    - SEO & Rankings: Focus on search volume, difficulty, SERP analysis
+    - Engagement: Focus on search intent (informational), PAA questions, content analysis
+    - Conversions: Focus on CPC, commercial intent, shopping results
+    - Brand Awareness: Focus on content analysis, brand mentions, competitor analysis
+    """
+    try:
+        # Detect location from IP if not explicitly specified
+        detected_location = None
+        if not request.location:
+            if http_request:
+                detected_location = await detect_location_from_ip(http_request)
+                if detected_location:
+                    logger.info(f"Detected location from IP: {detected_location}")
+        
+        effective_location = request.location or detected_location or "United States"
+        tenant_id = os.getenv("TENANT_ID", "default")
+        
+        if not enhanced_analyzer or not enhanced_analyzer._df_client:
+            raise HTTPException(status_code=503, detail="DataForSEO client not available")
+        
+        await enhanced_analyzer._df_client.initialize_credentials(tenant_id)
+        
+        if not enhanced_analyzer._df_client.is_configured:
+            raise HTTPException(status_code=503, detail="DataForSEO API not configured")
+        
+        df_client = enhanced_analyzer._df_client
+        results = {
+            "content_goal": request.content_goal.value,
+            "keywords": request.keywords,
+            "location": effective_location,
+            "language": request.language,
+            "analysis": {}
+        }
+        
+        # Route to goal-specific endpoints
+        if request.content_goal == ContentGoal.SEO_RANKINGS:
+            # SEO & Rankings: search_volume, keyword_difficulty, serp_analysis, keyword_overview, LLM mentions
+            logger.info(f"Analyzing keywords for SEO & Rankings goal")
+            
+            # Get search volume and difficulty
+            search_volume_data = await df_client.get_search_volume_data(
+                keywords=request.keywords,
+                location_name=effective_location,
+                language_code=request.language,
+                tenant_id=tenant_id
+            )
+            
+            difficulty_data = await df_client.get_keyword_difficulty(
+                keywords=request.keywords,
+                location_name=effective_location,
+                language_code=request.language,
+                tenant_id=tenant_id
+            )
+            
+            # Get keyword overview
+            keyword_overview = {}
+            if request.keywords:
+                keyword_overview = await df_client.get_keyword_overview(
+                    keywords=request.keywords[:5],  # Limit for overview
+                    location_name=effective_location,
+                    language_code=request.language,
+                    tenant_id=tenant_id
+                )
+            
+            # Get SERP analysis
+            serp_analysis = {}
+            if request.include_serp and request.keywords:
+                serp_analysis = await df_client.get_serp_analysis(
+                    keyword=request.keywords[0],
+                    location_name=effective_location,
+                    language_code=request.language,
+                    tenant_id=tenant_id,
+                    depth=10
+                )
+            
+            # Get LLM Mentions (for AI-optimized SEO)
+            llm_mentions = {}
+            if request.include_llm_mentions and request.keywords:
+                try:
+                    llm_mentions = await df_client.get_llm_mentions_search(
+                        target=request.keywords[0],
+                        target_type="keyword",
+                        location_name=effective_location,
+                        language_code=request.language,
+                        tenant_id=tenant_id,
+                        platform="chat_gpt",
+                        limit=30
+                    )
+                except Exception as e:
+                    logger.warning(f"LLM mentions failed for SEO & Rankings: {e}")
+            
+            results["analysis"] = {
+                "search_volume": search_volume_data,
+                "difficulty": difficulty_data,
+                "keyword_overview": keyword_overview,
+                "serp_analysis": serp_analysis,
+                "llm_mentions": llm_mentions,
+                "recommendations": _generate_seo_recommendations(search_volume_data, difficulty_data, llm_mentions)
+            }
+        
+        elif request.content_goal == ContentGoal.ENGAGEMENT:
+            # Engagement: search_intent (informational), serp_analysis (PAA), content_analysis, LLM mentions
+            logger.info(f"Analyzing keywords for Engagement goal")
+            
+            # Get search intent (filter for informational)
+            intent_data = await df_client.get_search_intent(
+                keywords=request.keywords,
+                language_code=request.language,
+                tenant_id=tenant_id
+            )
+            
+            # Get SERP analysis (focus on PAA)
+            serp_analysis = {}
+            if request.include_serp and request.keywords:
+                serp_analysis = await df_client.get_serp_analysis(
+                    keyword=request.keywords[0],
+                    location_name=effective_location,
+                    language_code=request.language,
+                    tenant_id=tenant_id,
+                    depth=10,
+                    include_people_also_ask=True
+                )
+            
+            # Get content analysis
+            content_analysis = {}
+            if request.include_content_analysis and request.keywords:
+                content_analysis = await df_client.analyze_content_search(
+                    keyword=request.keywords[0],
+                    location_name=effective_location,
+                    language_code=request.language,
+                    tenant_id=tenant_id,
+                    limit=50
+                )
+            
+            # Get LLM Mentions (for AI engagement topics)
+            llm_mentions = {}
+            if request.include_llm_mentions and request.keywords:
+                try:
+                    llm_mentions = await df_client.get_llm_mentions_search(
+                        target=request.keywords[0],
+                        target_type="keyword",
+                        location_name=effective_location,
+                        language_code=request.language,
+                        tenant_id=tenant_id,
+                        platform="chat_gpt",
+                        limit=50
+                    )
+                except Exception as e:
+                    logger.warning(f"LLM mentions failed for Engagement: {e}")
+            
+            # Get related keywords
+            related_keywords = {}
+            if request.keywords:
+                related_keywords = await df_client.get_related_keywords(
+                    keyword=request.keywords[0],
+                    location_name=effective_location,
+                    language_code=request.language,
+                    tenant_id=tenant_id,
+                    depth=2,
+                    limit=50
+                )
+            
+            results["analysis"] = {
+                "search_intent": intent_data,
+                "serp_analysis": serp_analysis,
+                "content_analysis": content_analysis,
+                "llm_mentions": llm_mentions,
+                "related_keywords": related_keywords,
+                "recommendations": _generate_engagement_recommendations(intent_data, serp_analysis, content_analysis, llm_mentions)
+            }
+        
+        elif request.content_goal == ContentGoal.CONVERSIONS:
+            # Conversions: search_volume (CPC focus), search_intent (commercial), serp_analysis (shopping)
+            logger.info(f"Analyzing keywords for Conversions goal")
+            
+            # Get search volume (focus on CPC)
+            search_volume_data = await df_client.get_search_volume_data(
+                keywords=request.keywords,
+                location_name=effective_location,
+                language_code=request.language,
+                tenant_id=tenant_id
+            )
+            
+            # Get search intent (filter for commercial/transactional)
+            intent_data = await df_client.get_search_intent(
+                keywords=request.keywords,
+                language_code=request.language,
+                tenant_id=tenant_id
+            )
+            
+            # Get SERP analysis (focus on shopping results)
+            serp_analysis = {}
+            if request.include_serp and request.keywords:
+                serp_analysis = await df_client.get_serp_analysis(
+                    keyword=request.keywords[0],
+                    location_name=effective_location,
+                    language_code=request.language,
+                    tenant_id=tenant_id,
+                    depth=10
+                )
+            
+            # Get keyword overview (for intent classification)
+            keyword_overview = {}
+            if request.keywords:
+                keyword_overview = await df_client.get_keyword_overview(
+                    keywords=request.keywords[:5],
+                    location_name=effective_location,
+                    language_code=request.language,
+                    tenant_id=tenant_id
+                )
+            
+            # Get LLM Mentions (for commercial topics cited by AI)
+            llm_mentions = {}
+            if request.include_llm_mentions and request.keywords:
+                try:
+                    llm_mentions = await df_client.get_llm_mentions_search(
+                        target=request.keywords[0],
+                        target_type="keyword",
+                        location_name=effective_location,
+                        language_code=request.language,
+                        tenant_id=tenant_id,
+                        platform="chat_gpt",
+                        limit=30
+                    )
+                except Exception as e:
+                    logger.warning(f"LLM mentions failed for Conversions: {e}")
+            
+            results["analysis"] = {
+                "search_volume": search_volume_data,
+                "search_intent": intent_data,
+                "serp_analysis": serp_analysis,
+                "keyword_overview": keyword_overview,
+                "llm_mentions": llm_mentions,
+                "recommendations": _generate_conversion_recommendations(search_volume_data, intent_data, serp_analysis, llm_mentions)
+            }
+        
+        elif request.content_goal == ContentGoal.BRAND_AWARENESS:
+            # Brand Awareness: content_analysis, keyword_overview, serp_analysis, competitor analysis
+            logger.info(f"Analyzing keywords for Brand Awareness goal")
+            
+            # Get content analysis (brand mentions, sentiment)
+            content_analysis = {}
+            if request.include_content_analysis and request.keywords:
+                content_analysis = await df_client.analyze_content_search(
+                    keyword=request.keywords[0],
+                    location_name=effective_location,
+                    language_code=request.language,
+                    tenant_id=tenant_id,
+                    limit=100
+                )
+                
+                # Get content summary
+                content_summary = await df_client.analyze_content_summary(
+                    keyword=request.keywords[0],
+                    location_name=effective_location,
+                    language_code=request.language,
+                    tenant_id=tenant_id
+                )
+                content_analysis["summary"] = content_summary
+            
+            # Get keyword overview
+            keyword_overview = {}
+            if request.keywords:
+                keyword_overview = await df_client.get_keyword_overview(
+                    keywords=request.keywords[:5],
+                    location_name=effective_location,
+                    language_code=request.language,
+                    tenant_id=tenant_id
+                )
+            
+            # Get SERP analysis
+            serp_analysis = {}
+            if request.include_serp and request.keywords:
+                serp_analysis = await df_client.get_serp_analysis(
+                    keyword=request.keywords[0],
+                    location_name=effective_location,
+                    language_code=request.language,
+                    tenant_id=tenant_id,
+                    depth=10
+                )
+            
+            # Get keyword ideas (brand + industry combinations)
+            keyword_ideas = {}
+            if request.keywords:
+                keyword_ideas = await df_client.get_keyword_ideas(
+                    keywords=request.keywords[:3],
+                    location_name=effective_location,
+                    language_code=request.language,
+                    tenant_id=tenant_id,
+                    limit=50
+                )
+            
+            results["analysis"] = {
+                "content_analysis": content_analysis,
+                "keyword_overview": keyword_overview,
+                "serp_analysis": serp_analysis,
+                "keyword_ideas": keyword_ideas,
+                "recommendations": _generate_brand_awareness_recommendations(content_analysis, keyword_overview)
+            }
+        
+        return results
+        
+    except HTTPException:
+        raise
+    except Exception as e:
+        logger.error(f"Goal-based keyword analysis failed: {e}", exc_info=True)
+        raise HTTPException(
+            status_code=500,
+            detail=f"Goal-based keyword analysis failed: {str(e)}"
+        )
+
+
+# Streaming version of goal-based analysis
+@app.post("/api/v1/keywords/goal-based-analysis/stream")
+async def analyze_keywords_goal_based_stream(
+    request: GoalBasedAnalysisRequest,
+    http_request: Request
+):
+    """
+    Streaming version of goal-based keyword analysis.
+    
+    Returns Server-Sent Events (SSE) stream showing progress through each stage:
+    - initializing: Starting analysis
+    - detecting_location: Detecting user location
+    - analyzing_keywords: Analyzing primary keywords
+    - getting_search_volume: Getting search volume data
+    - getting_difficulty: Getting keyword difficulty
+    - getting_keyword_overview: Getting comprehensive keyword overview
+    - analyzing_serp: Analyzing SERP features (if requested)
+    - getting_llm_mentions: Getting LLM mentions (if requested)
+    - analyzing_content: Analyzing content (for Engagement/Brand Awareness)
+    - analyzing_intent: Analyzing search intent (for Engagement/Conversions)
+    - generating_recommendations: Generating recommendations
+    - completed: Final results
+    
+    Frontend can listen to these events to show real-time progress.
+    """
+    async def generate_stream():
+        try:
+            # Stage 1: Initializing
+            yield await stream_stage_update(
+                KeywordSearchStage.INITIALIZING,
+                5.0,
+                message=f"Initializing {request.content_goal.value} analysis..."
+            )
+            
+            # Stage 2: Detecting location
+            detected_location = None
+            if not request.location:
+                yield await stream_stage_update(
+                    KeywordSearchStage.DETECTING_LOCATION,
+                    10.0,
+                    message="Detecting location from IP..."
+                )
+                if http_request:
+                    detected_location = await detect_location_from_ip(http_request)
+                    if detected_location:
+                        yield await stream_stage_update(
+                            KeywordSearchStage.DETECTING_LOCATION,
+                            15.0,
+                            data={"detected_location": detected_location},
+                            message=f"Detected location: {detected_location}"
+                        )
+            
+            effective_location = request.location or detected_location or "United States"
+            tenant_id = os.getenv("TENANT_ID", "default")
+            
+            if not enhanced_analyzer or not enhanced_analyzer._df_client:
+                raise HTTPException(status_code=503, detail="DataForSEO client not available")
+            
+            await enhanced_analyzer._df_client.initialize_credentials(tenant_id)
+            
+            if not enhanced_analyzer._df_client.is_configured:
+                raise HTTPException(status_code=503, detail="DataForSEO API not configured")
+            
+            df_client = enhanced_analyzer._df_client
+            results = {
+                "content_goal": request.content_goal.value,
+                "keywords": request.keywords,
+                "location": effective_location,
+                "language": request.language,
+                "analysis": {}
+            }
+            
+            # Route to goal-specific endpoints with streaming
+            if request.content_goal == ContentGoal.SEO_RANKINGS:
+                yield await stream_stage_update(
+                    KeywordSearchStage.ANALYZING_KEYWORDS,
+                    20.0,
+                    message="Starting SEO & Rankings analysis..."
+                )
+                
+                # Get search volume
+                yield await stream_stage_update(
+                    KeywordSearchStage.GETTING_SEARCH_VOLUME,
+                    30.0,
+                    message="Getting search volume data..."
+                )
+                search_volume_data = await df_client.get_search_volume_data(
+                    keywords=request.keywords,
+                    location_name=effective_location,
+                    language_code=request.language,
+                    tenant_id=tenant_id
+                )
+                
+                # Get difficulty
+                yield await stream_stage_update(
+                    KeywordSearchStage.GETTING_DIFFICULTY,
+                    50.0,
+                    message="Getting keyword difficulty scores..."
+                )
+                difficulty_data = await df_client.get_keyword_difficulty(
+                    keywords=request.keywords,
+                    location_name=effective_location,
+                    language_code=request.language,
+                    tenant_id=tenant_id
+                )
+                
+                # Get keyword overview
+                yield await stream_stage_update(
+                    KeywordSearchStage.GETTING_KEYWORD_OVERVIEW,
+                    65.0,
+                    message="Getting comprehensive keyword overview..."
+                )
+                keyword_overview = {}
+                if request.keywords:
+                    keyword_overview = await df_client.get_keyword_overview(
+                        keywords=request.keywords[:5],
+                        location_name=effective_location,
+                        language_code=request.language,
+                        tenant_id=tenant_id
+                    )
+                
+                # Get SERP analysis
+                serp_analysis = {}
+                if request.include_serp and request.keywords:
+                    yield await stream_stage_update(
+                        KeywordSearchStage.ANALYZING_SERP,
+                        75.0,
+                        message="Analyzing SERP features..."
+                    )
+                    serp_analysis = await df_client.get_serp_analysis(
+                        keyword=request.keywords[0],
+                        location_name=effective_location,
+                        language_code=request.language,
+                        tenant_id=tenant_id,
+                        depth=10
+                    )
+                
+                # Get LLM Mentions
+                llm_mentions = {}
+                if request.include_llm_mentions and request.keywords:
+                    yield await stream_stage_update(
+                        KeywordSearchStage.GETTING_LLM_MENTIONS,
+                        85.0,
+                        message="Getting LLM mentions data..."
+                    )
+                    try:
+                        llm_mentions = await df_client.get_llm_mentions_search(
+                            target=request.keywords[0],
+                            target_type="keyword",
+                            location_name=effective_location,
+                            language_code=request.language,
+                            tenant_id=tenant_id,
+                            platform="auto",
+                            limit=30
+                        )
+                    except Exception as e:
+                        logger.warning(f"LLM mentions failed: {e}")
+                
+                # Generate recommendations
+                yield await stream_stage_update(
+                    KeywordSearchStage.GENERATING_RECOMMENDATIONS,
+                    95.0,
+                    message="Generating SEO recommendations..."
+                )
+                recommendations = _generate_seo_recommendations(search_volume_data, difficulty_data, llm_mentions)
+                
+                results["analysis"] = {
+                    "search_volume": search_volume_data,
+                    "difficulty": difficulty_data,
+                    "keyword_overview": keyword_overview,
+                    "serp_analysis": serp_analysis,
+                    "llm_mentions": llm_mentions,
+                    "recommendations": recommendations
+                }
+            
+            elif request.content_goal == ContentGoal.ENGAGEMENT:
+                yield await stream_stage_update(
+                    KeywordSearchStage.ANALYZING_KEYWORDS,
+                    20.0,
+                    message="Starting Engagement analysis..."
+                )
+                
+                # Get search intent
+                yield await stream_stage_update(
+                    KeywordSearchStage.ANALYZING_INTENT,
+                    30.0,
+                    message="Analyzing search intent..."
+                )
+                intent_data = await df_client.get_search_intent(
+                    keywords=request.keywords,
+                    language_code=request.language,
+                    tenant_id=tenant_id
+                )
+                
+                # Get SERP analysis
+                serp_analysis = {}
+                if request.include_serp and request.keywords:
+                    yield await stream_stage_update(
+                        KeywordSearchStage.ANALYZING_SERP,
+                        50.0,
+                        message="Analyzing SERP for People Also Ask questions..."
+                    )
+                    serp_analysis = await df_client.get_serp_analysis(
+                        keyword=request.keywords[0],
+                        location_name=effective_location,
+                        language_code=request.language,
+                        tenant_id=tenant_id,
+                        depth=10,
+                        include_people_also_ask=True
+                    )
+                
+                # Get content analysis
+                content_analysis = {}
+                if request.include_content_analysis and request.keywords:
+                    yield await stream_stage_update(
+                        KeywordSearchStage.ANALYZING_CONTENT,
+                        70.0,
+                        message="Analyzing content sentiment and engagement..."
+                    )
+                    content_analysis = await df_client.analyze_content_search(
+                        keyword=request.keywords[0],
+                        location_name=effective_location,
+                        language_code=request.language,
+                        tenant_id=tenant_id,
+                        limit=50
+                    )
+                
+                # Get LLM Mentions
+                llm_mentions = {}
+                if request.include_llm_mentions and request.keywords:
+                    yield await stream_stage_update(
+                        KeywordSearchStage.GETTING_LLM_MENTIONS,
+                        85.0,
+                        message="Getting LLM mentions for engagement topics..."
+                    )
+                    try:
+                        llm_mentions = await df_client.get_llm_mentions_search(
+                            target=request.keywords[0],
+                            target_type="keyword",
+                            location_name=effective_location,
+                            language_code=request.language,
+                            tenant_id=tenant_id,
+                            platform="auto",
+                            limit=50
+                        )
+                    except Exception as e:
+                        logger.warning(f"LLM mentions failed: {e}")
+                
+                yield await stream_stage_update(
+                    KeywordSearchStage.GENERATING_RECOMMENDATIONS,
+                    95.0,
+                    message="Generating engagement recommendations..."
+                )
+                recommendations = _generate_engagement_recommendations(intent_data, serp_analysis, content_analysis, llm_mentions)
+                
+                results["analysis"] = {
+                    "search_intent": intent_data,
+                    "serp_analysis": serp_analysis,
+                    "content_analysis": content_analysis,
+                    "llm_mentions": llm_mentions,
+                    "recommendations": recommendations
+                }
+            
+            elif request.content_goal == ContentGoal.CONVERSIONS:
+                yield await stream_stage_update(
+                    KeywordSearchStage.ANALYZING_KEYWORDS,
+                    20.0,
+                    message="Starting Conversions analysis..."
+                )
+                
+                # Get search volume (for CPC)
+                yield await stream_stage_update(
+                    KeywordSearchStage.GETTING_SEARCH_VOLUME,
+                    30.0,
+                    message="Getting search volume and CPC data..."
+                )
+                search_volume_data = await df_client.get_search_volume_data(
+                    keywords=request.keywords,
+                    location_name=effective_location,
+                    language_code=request.language,
+                    tenant_id=tenant_id
+                )
+                
+                # Get search intent (commercial)
+                yield await stream_stage_update(
+                    KeywordSearchStage.ANALYZING_INTENT,
+                    50.0,
+                    message="Analyzing commercial search intent..."
+                )
+                intent_data = await df_client.get_search_intent(
+                    keywords=request.keywords,
+                    language_code=request.language,
+                    tenant_id=tenant_id
+                )
+                
+                # Get SERP analysis
+                serp_analysis = {}
+                if request.include_serp and request.keywords:
+                    yield await stream_stage_update(
+                        KeywordSearchStage.ANALYZING_SERP,
+                        65.0,
+                        message="Analyzing SERP for shopping results..."
+                    )
+                    serp_analysis = await df_client.get_serp_analysis(
+                        keyword=request.keywords[0],
+                        location_name=effective_location,
+                        language_code=request.language,
+                        tenant_id=tenant_id,
+                        depth=10
+                    )
+                
+                # Get keyword overview
+                yield await stream_stage_update(
+                    KeywordSearchStage.GETTING_KEYWORD_OVERVIEW,
+                    75.0,
+                    message="Getting keyword overview for intent classification..."
+                )
+                keyword_overview = {}
+                if request.keywords:
+                    keyword_overview = await df_client.get_keyword_overview(
+                        keywords=request.keywords[:5],
+                        location_name=effective_location,
+                        language_code=request.language,
+                        tenant_id=tenant_id
+                    )
+                
+                # Get LLM Mentions
+                llm_mentions = {}
+                if request.include_llm_mentions and request.keywords:
+                    yield await stream_stage_update(
+                        KeywordSearchStage.GETTING_LLM_MENTIONS,
+                        85.0,
+                        message="Getting LLM mentions for commercial topics..."
+                    )
+                    try:
+                        llm_mentions = await df_client.get_llm_mentions_search(
+                            target=request.keywords[0],
+                            target_type="keyword",
+                            location_name=effective_location,
+                            language_code=request.language,
+                            tenant_id=tenant_id,
+                            platform="auto",
+                            limit=30
+                        )
+                    except Exception as e:
+                        logger.warning(f"LLM mentions failed: {e}")
+                
+                yield await stream_stage_update(
+                    KeywordSearchStage.GENERATING_RECOMMENDATIONS,
+                    95.0,
+                    message="Generating conversion recommendations..."
+                )
+                recommendations = _generate_conversion_recommendations(search_volume_data, intent_data, serp_analysis, llm_mentions)
+                
+                results["analysis"] = {
+                    "search_volume": search_volume_data,
+                    "search_intent": intent_data,
+                    "serp_analysis": serp_analysis,
+                    "keyword_overview": keyword_overview,
+                    "llm_mentions": llm_mentions,
+                    "recommendations": recommendations
+                }
+            
+            elif request.content_goal == ContentGoal.BRAND_AWARENESS:
+                yield await stream_stage_update(
+                    KeywordSearchStage.ANALYZING_KEYWORDS,
+                    20.0,
+                    message="Starting Brand Awareness analysis..."
+                )
+                
+                # Get content analysis
+                content_analysis = {}
+                if request.include_content_analysis and request.keywords:
+                    yield await stream_stage_update(
+                        KeywordSearchStage.ANALYZING_CONTENT,
+                        30.0,
+                        message="Analyzing content for brand mentions and sentiment..."
+                    )
+                    content_analysis = await df_client.analyze_content_search(
+                        keyword=request.keywords[0],
+                        location_name=effective_location,
+                        language_code=request.language,
+                        tenant_id=tenant_id,
+                        limit=100
+                    )
+                    
+                    yield await stream_stage_update(
+                        KeywordSearchStage.ANALYZING_CONTENT,
+                        50.0,
+                        message="Getting content summary..."
+                    )
+                    content_summary = await df_client.analyze_content_summary(
+                        keyword=request.keywords[0],
+                        location_name=effective_location,
+                        language_code=request.language,
+                        tenant_id=tenant_id
+                    )
+                    content_analysis["summary"] = content_summary
+                
+                # Get keyword overview
+                yield await stream_stage_update(
+                    KeywordSearchStage.GETTING_KEYWORD_OVERVIEW,
+                    60.0,
+                    message="Getting keyword overview..."
+                )
+                keyword_overview = {}
+                if request.keywords:
+                    keyword_overview = await df_client.get_keyword_overview(
+                        keywords=request.keywords[:5],
+                        location_name=effective_location,
+                        language_code=request.language,
+                        tenant_id=tenant_id
+                    )
+                
+                # Get SERP analysis
+                serp_analysis = {}
+                if request.include_serp and request.keywords:
+                    yield await stream_stage_update(
+                        KeywordSearchStage.ANALYZING_SERP,
+                        70.0,
+                        message="Analyzing SERP for competitor presence..."
+                    )
+                    serp_analysis = await df_client.get_serp_analysis(
+                        keyword=request.keywords[0],
+                        location_name=effective_location,
+                        language_code=request.language,
+                        tenant_id=tenant_id,
+                        depth=10
+                    )
+                
+                # Get keyword ideas
+                yield await stream_stage_update(
+                    KeywordSearchStage.GETTING_KEYWORD_IDEAS,
+                    80.0,
+                    message="Getting brand + industry keyword ideas..."
+                )
+                keyword_ideas = {}
+                if request.keywords:
+                    keyword_ideas = await df_client.get_keyword_ideas(
+                        keywords=request.keywords[:3],
+                        location_name=effective_location,
+                        language_code=request.language,
+                        tenant_id=tenant_id,
+                        limit=50
+                    )
+                
+                yield await stream_stage_update(
+                    KeywordSearchStage.GENERATING_RECOMMENDATIONS,
+                    95.0,
+                    message="Generating brand awareness recommendations..."
+                )
+                recommendations = _generate_brand_awareness_recommendations(content_analysis, keyword_overview)
+                
+                results["analysis"] = {
+                    "content_analysis": content_analysis,
+                    "keyword_overview": keyword_overview,
+                    "serp_analysis": serp_analysis,
+                    "keyword_ideas": keyword_ideas,
+                    "recommendations": recommendations
+                }
+            
+            # Completed
+            yield await stream_stage_update(
+                KeywordSearchStage.COMPLETED,
+                100.0,
+                data={"result": results},
+                message=f"{request.content_goal.value} analysis completed successfully"
+            )
+            
+        except HTTPException as http_ex:
+            yield await stream_stage_update(
+                KeywordSearchStage.ERROR,
+                0.0,
+                data={"error": http_ex.detail, "status_code": http_ex.status_code},
+                message=f"Analysis failed: {http_ex.detail}"
+            )
+        except Exception as e:
+            logger.error(f"Goal-based streaming analysis failed: {e}", exc_info=True)
+            yield await stream_stage_update(
+                KeywordSearchStage.ERROR,
+                0.0,
+                data={"error": str(e)},
+                message=f"Analysis failed: {str(e)}"
+            )
+    
+    return StreamingResponse(
+        generate_stream(),
+        media_type="text/event-stream",
+        headers={
+            "Cache-Control": "no-cache",
+            "Connection": "keep-alive",
+            "X-Accel-Buffering": "no"
+        }
+    )
+
+
+def _generate_seo_recommendations(
+    search_volume_data: Dict,
+    difficulty_data: Dict,
+    llm_mentions: Dict = None
+) -> List[str]:
+    """Generate SEO recommendations based on search volume, difficulty, and LLM mentions."""
+    recommendations = []
+    
+    for keyword, data in search_volume_data.items():
+        volume = data.get("search_volume", 0)
+        difficulty = difficulty_data.get(keyword, 50.0)
+        
+        if volume >= 1000 and difficulty < 60:
+            recommendations.append(f"✅ '{keyword}': High volume ({volume}) with low difficulty ({difficulty:.1f}) - Great ranking opportunity")
+        elif volume >= 500 and difficulty < 50:
+            recommendations.append(f"✅ '{keyword}': Good volume ({volume}) with easy difficulty ({difficulty:.1f}) - Good opportunity")
+        elif volume < 100:
+            recommendations.append(f"⚠️ '{keyword}': Low search volume ({volume}) - Consider long-tail variations")
+        elif difficulty > 70:
+            recommendations.append(f"⚠️ '{keyword}': High difficulty ({difficulty:.1f}) - Competitive keyword")
+    
+    # LLM Mentions insights for SEO
+    if llm_mentions:
+        ai_search_volume = llm_mentions.get("ai_search_volume", 0)
+        mentions_count = llm_mentions.get("mentions_count", 0)
+        
+        if ai_search_volume > 0:
+            recommendations.append(f"✅ AI search volume: {ai_search_volume:,} - Optimize for both traditional and AI search")
+        
+        if mentions_count > 0:
+            recommendations.append(f"✅ {mentions_count} AI agent citations - High AI discovery potential")
+        
+        if llm_mentions.get("top_pages"):
+            recommendations.append(f"✅ Analyze {len(llm_mentions['top_pages'])} top-cited pages for SEO patterns")
+    
+    return recommendations
+
+
+def _generate_engagement_recommendations(
+    intent_data: Dict,
+    serp_analysis: Dict,
+    content_analysis: Dict,
+    llm_mentions: Dict = None
+) -> List[str]:
+    """Generate engagement recommendations based on intent, SERP, content analysis, and LLM mentions."""
+    recommendations = []
+    
+    # Check for informational intent
+    if intent_data.get("tasks") and intent_data["tasks"][0].get("result"):
+        for item in intent_data["tasks"][0]["result"]:
+            keyword = item.get("keyword", "")
+            intent = item.get("intent", "")
+            if intent.lower() == "informational":
+                recommendations.append(f"✅ '{keyword}': Informational intent - Great for engagement content")
+    
+    # Check for PAA questions
+    if serp_analysis.get("people_also_ask"):
+        paa_count = len(serp_analysis["people_also_ask"])
+        if paa_count > 0:
+            recommendations.append(f"✅ Found {paa_count} People Also Ask questions - Create Q&A content")
+    
+    # Check content sentiment
+    if content_analysis.get("sentiment"):
+        sentiment = content_analysis["sentiment"]
+        positive = sentiment.get("positive", 0)
+        if positive > 0:
+            recommendations.append(f"✅ Positive sentiment detected - Opportunity for engaging content")
+    
+    # LLM Mentions insights for engagement
+    if llm_mentions:
+        if llm_mentions.get("topics"):
+            topics_count = len(llm_mentions["topics"])
+            if topics_count > 0:
+                recommendations.append(f"✅ Found {topics_count} topics cited by AI agents - Create engaging content on these topics")
+        
+        if llm_mentions.get("top_pages"):
+            top_pages_count = len(llm_mentions["top_pages"])
+            if top_pages_count > 0:
+                recommendations.append(f"✅ {top_pages_count} pages cited by AI agents - Analyze what makes them engaging")
+    
+    return recommendations
+
+
+def _generate_conversion_recommendations(
+    search_volume_data: Dict,
+    intent_data: Dict,
+    serp_analysis: Dict,
+    llm_mentions: Dict = None
+) -> List[str]:
+    """Generate conversion recommendations based on CPC, intent, SERP, and LLM mentions."""
+    recommendations = []
+    
+    # Check CPC
+    for keyword, data in search_volume_data.items():
+        cpc = data.get("cpc", 0.0)
+        volume = data.get("search_volume", 0)
+        
+        if cpc >= 5.0:
+            recommendations.append(f"✅ '{keyword}': High CPC (${cpc:.2f}) - Strong commercial value")
+        elif cpc >= 2.0 and volume >= 500:
+            recommendations.append(f"✅ '{keyword}': Good CPC (${cpc:.2f}) with decent volume ({volume})")
+    
+    # Check commercial intent
+    if intent_data.get("tasks") and intent_data["tasks"][0].get("result"):
+        for item in intent_data["tasks"][0]["result"]:
+            keyword = item.get("keyword", "")
+            intent = item.get("intent", "")
+            if intent.lower() in ["transactional", "commercial"]:
+                recommendations.append(f"✅ '{keyword}': {intent.capitalize()} intent - Conversion-focused")
+    
+    # Check for shopping results
+    if serp_analysis.get("shopping_results"):
+        recommendations.append("✅ Shopping results present - E-commerce opportunity")
+    
+    # LLM Mentions insights for conversions
+    if llm_mentions:
+        ai_search_volume = llm_mentions.get("ai_search_volume", 0)
+        if ai_search_volume > 0:
+            recommendations.append(f"✅ AI search volume: {ai_search_volume:,} - Optimize product content for AI citations")
+        
+        if llm_mentions.get("top_pages"):
+            recommendations.append(f"✅ Analyze {len(llm_mentions['top_pages'])} commercial pages cited by AI agents")
+    
+    return recommendations
+
+
+def _generate_brand_awareness_recommendations(
+    content_analysis: Dict,
+    keyword_overview: Dict,
+    llm_mentions: Dict = None
+) -> List[str]:
+    """Generate brand awareness recommendations based on content analysis and LLM mentions."""
+    recommendations = []
+    
+    # Check brand mentions
+    if content_analysis.get("brand_mentions"):
+        mentions = content_analysis["brand_mentions"]
+        if mentions:
+            recommendations.append(f"✅ Found {len(mentions)} brand mentions - Track brand visibility")
+    
+    # Check sentiment
+    if content_analysis.get("sentiment"):
+        sentiment = content_analysis["sentiment"]
+        positive = sentiment.get("positive", 0)
+        negative = sentiment.get("negative", 0)
+        
+        if positive > negative:
+            recommendations.append("✅ Positive sentiment outweighs negative - Good brand perception")
+        elif negative > positive:
+            recommendations.append("⚠️ Negative sentiment detected - Address brand concerns")
+    
+    # Check engagement score
+    if content_analysis.get("summary", {}).get("engagement_score", 0) > 0.7:
+        recommendations.append("✅ High engagement score - Strong brand awareness potential")
+    
+    # LLM Mentions insights (CRITICAL for Brand Awareness)
+    if llm_mentions:
+        mentions_count = llm_mentions.get("mentions_count", 0)
+        ai_search_volume = llm_mentions.get("ai_search_volume", 0)
+        
+        if mentions_count > 0:
+            recommendations.append(f"✅ Found {mentions_count} AI agent citations - Brand visible in AI search")
+        
+        if ai_search_volume > 0:
+            recommendations.append(f"✅ AI search volume: {ai_search_volume:,} - High AI discovery potential")
+        
+        if llm_mentions.get("top_pages"):
+            top_pages_count = len(llm_mentions["top_pages"])
+            recommendations.append(f"✅ {top_pages_count} pages cited by AI agents - Analyze citation patterns")
+        
+        if llm_mentions.get("top_domains_analysis", {}).get("top_domains"):
+            top_domains_count = len(llm_mentions["top_domains_analysis"]["top_domains"])
+            recommendations.append(f"✅ {top_domains_count} authoritative domains identified - Competitive analysis")
+        
+        # Content gap detection
+        if ai_search_volume > 1000 and mentions_count < 10:
+            recommendations.append("⚠️ High AI search volume but low citations - Content gap opportunity")
+    
+    return recommendations
+
+
+@app.post("/api/v1/keywords/ai-mentions")
+async def get_llm_mentions(
+    request: LLMMentionsRequest,
+    http_request: Request
+):
+    """
+    Get LLM mentions data for a keyword or domain.
+    
+    This endpoint finds what topics, keywords, and URLs are being cited by AI agents
+    (ChatGPT, Claude, Gemini, Perplexity) in their responses.
+    
+    Critical for: Discovering AI-optimized topics and content gaps.
+    
+    Returns:
+    - Top pages cited by AI agents
+    - Top domains cited by AI agents
+    - Topics frequently mentioned
+    - AI search volume and mention counts
+    """
+    try:
+        tenant_id = os.getenv("TENANT_ID", "default")
+        
+        if not enhanced_analyzer or not enhanced_analyzer._df_client:
+            raise HTTPException(status_code=503, detail="DataForSEO client not available")
+        
+        await enhanced_analyzer._df_client.initialize_credentials(tenant_id)
+        
+        if not enhanced_analyzer._df_client.is_configured:
+            raise HTTPException(status_code=503, detail="DataForSEO API not configured")
+        
+        df_client = enhanced_analyzer._df_client
+        
+        # Get LLM mentions search
+        mentions_data = await df_client.get_llm_mentions_search(
+            target=request.target,
+            target_type=request.target_type,
+            location_name=request.location,
+            language_code=request.language,
+            tenant_id=tenant_id,
+            platform=request.platform,
+            limit=request.limit
+        )
+        
+        # Get top pages if available
+        top_pages_data = {}
+        if request.target_type == "keyword":
+            try:
+                top_pages_data = await df_client.get_llm_mentions_top_pages(
+                    target=request.target,
+                    target_type=request.target_type,
+                    location_name=request.location,
+                    language_code=request.language,
+                    tenant_id=tenant_id,
+                    platform=request.platform,
+                    limit=10
+                )
+            except Exception as e:
+                logger.warning(f"Failed to get top pages: {e}")
+        
+        # Get top domains
+        top_domains_data = {}
+        try:
+            top_domains_data = await df_client.get_llm_mentions_top_domains(
+                target=request.target,
+                target_type=request.target_type,
+                location_name=request.location,
+                language_code=request.language,
+                tenant_id=tenant_id,
+                platform=request.platform,
+                limit=10
+            )
+        except Exception as e:
+            logger.warning(f"Failed to get top domains: {e}")
+        
+        return {
+            "target": request.target,
+            "target_type": request.target_type,
+            "platform": request.platform,
+            "llm_mentions": mentions_data,
+            "top_pages": top_pages_data,
+            "top_domains": top_domains_data,
+            "insights": _generate_llm_mentions_insights(mentions_data, top_pages_data, top_domains_data)
+        }
+        
+    except HTTPException:
+        raise
+    except Exception as e:
+        logger.error(f"LLM mentions search failed: {e}", exc_info=True)
+        raise HTTPException(
+            status_code=500,
+            detail=f"LLM mentions search failed: {str(e)}"
+        )
+
+
+@app.post("/api/v1/keywords/ai-topic-suggestions")
+async def get_ai_topic_suggestions(
+    request: AITopicSuggestionsRequest,
+    http_request: Request
+):
+    """
+    Get AI-optimized topic suggestions combining multiple DataForSEO AI endpoints.
+    
+    This endpoint combines:
+    - AI Search Volume: Keywords with high AI search volume
+    - LLM Mentions: Topics cited by AI agents
+    - LLM Responses: AI-generated topic research (optional)
+    
+    Critical for: Creating content optimized for AI agent discovery and citation.
+    
+    Returns:
+    - AI-optimized topic suggestions
+    - Content gaps (topics AI agents discuss but have limited citations)
+    - Citation opportunities
+    - AI search volume and mention metrics
+    """
+    try:
+        # Extract keywords from content objective if not provided
+        seed_keywords = request.keywords or []
+        if not seed_keywords and request.content_objective:
+            # Extract meaningful keywords from content objective
+            import re
+            # Remove common stop words and extract meaningful phrases
+            objective_text = request.content_objective.lower()
+            # Extract 2-4 word phrases that are likely keywords
+            words = re.findall(r'\b\w+\b', objective_text)
+            # Filter out common stop words
+            stop_words = {'i', 'want', 'to', 'write', 'articles', 'that', 'talk', 'about', 'or', 'the', 'a', 'an', 'and', 'is', 'are', 'was', 'were', 'be', 'been', 'being', 'have', 'has', 'had', 'do', 'does', 'did', 'will', 'would', 'should', 'could', 'may', 'might', 'must', 'can', 'create', 'review', 'each', 'could', 'my', 'competitor'}
+            meaningful_words = [w for w in words if w not in stop_words and len(w) > 2]  # Lowered from 3 to 2 to catch "miami"
+            
+            # Create keyword phrases (2-3 words) - prioritize location + service combinations
+            seed_keywords = []
+            
+            # First, extract location + service patterns (e.g., "plumbers in miami" -> "miami plumbers")
+            location_keywords = ['miami', 'florida', 'fl', 'city', 'area', 'near', 'local']
+            service_keywords = []
+            for word in meaningful_words:
+                if word not in location_keywords:
+                    service_keywords.append(word)
+            
+            # Create location + service combinations
+            for service in service_keywords[:3]:
+                for location in location_keywords[:2]:
+                    if location in objective_text.lower():
+                        seed_keywords.append(f"{location} {service}")
+                        seed_keywords.append(f"{service} {location}")
+            
+            # Also create 2-word phrases from meaningful words
+            if len(meaningful_words) >= 2:
+                for i in range(len(meaningful_words) - 1):
+                    phrase = f"{meaningful_words[i]} {meaningful_words[i+1]}"
+                    if len(phrase.split()) == 2 and phrase not in seed_keywords:
+                        seed_keywords.append(phrase)
+                    if len(seed_keywords) >= 5:
+                        break
+            
+            # Add individual important words if we don't have enough
+            if len(seed_keywords) < 3:
+                seed_keywords.extend([w for w in meaningful_words[:5] if w not in seed_keywords])
+            
+            # Remove duplicates while preserving order
+            seen = set()
+            seed_keywords = [kw for kw in seed_keywords if kw not in seen and not seen.add(kw)]
+            
+            # Limit to 5 keywords
+            seed_keywords = seed_keywords[:5]
+            
+            logger.info(f"Extracted keywords from content objective: {seed_keywords}")
+        
+        if not seed_keywords:
+            raise HTTPException(
+                status_code=400,
+                detail="Either 'keywords' or 'content_objective' must be provided"
+            )
+        
+        # Detect location from IP if not explicitly specified
+        detected_location = None
+        if not request.location:
+            if http_request:
+                detected_location = await detect_location_from_ip(http_request)
+                if detected_location:
+                    logger.info(f"Detected location from IP: {detected_location}")
+        
+        effective_location = request.location or detected_location or "United States"
+        tenant_id = os.getenv("TENANT_ID", "default")
+        
+        # Use TopicRecommendationEngine for AI-powered topic generation
+        global topic_recommender, ai_generator
+        if not topic_recommender:
+            raise HTTPException(status_code=503, detail="Topic recommendation engine not available")
+        
+        # Get AI-powered topic recommendations
+        try:
+            topic_result = await topic_recommender.recommend_topics(
+                seed_keywords=seed_keywords[:5],  # Limit to 5 seed keywords
+                location=effective_location,
+                language=request.language or "en",
+                max_topics=request.limit,
+                min_search_volume=10,  # Lowered from 100 to 10 to get more results
+                max_difficulty=80.0,  # Increased from 70.0 to 80.0 to include more topics
+                include_ai_suggestions=True  # Use AI for topic generation
+            )
+        except Exception as e:
+            logger.error(f"Topic recommendation engine failed: {e}", exc_info=True)
+            raise HTTPException(
+                status_code=500,
+                detail=f"Topic recommendation failed: {str(e)}"
+            )
+        
+        # Validate topic_result
+        if not topic_result:
+            logger.warning("Topic recommendation engine returned None")
+            topic_result = type('TopicRecommendationResult', (), {
+                'recommended_topics': [],
+                'total_opportunities': 0,
+                'high_priority_topics': [],
+                'trending_topics': [],
+                'low_competition_topics': [],
+                'analysis_date': datetime.now().isoformat()
+            })()
+        
+        # Ensure recommended_topics is a list
+        if not hasattr(topic_result, 'recommended_topics') or topic_result.recommended_topics is None:
+            logger.warning("topic_result.recommended_topics is None or missing")
+            recommended_topics = []
+        else:
+            recommended_topics = topic_result.recommended_topics
+        
+        # Convert RecommendedTopic objects to response format
+        topic_suggestions = []
+        for topic in recommended_topics:
+            try:
+                topic_suggestion = {
+                    "topic": getattr(topic, 'topic', ''),
+                    "source_keyword": getattr(topic, 'primary_keyword', ''),
+                    "ai_search_volume": 0,  # Will be populated below if available
+                    "mentions": 0,
+                    "search_volume": getattr(topic, 'search_volume', 0),
+                    "difficulty": getattr(topic, 'difficulty', 0.0),
+                    "competition": getattr(topic, 'competition', 0.0),
+                    "cpc": getattr(topic, 'cpc', 0.0),
+                    "ranking_score": getattr(topic, 'ranking_score', 0.0),
+                    "opportunity_score": getattr(topic, 'opportunity_score', 0.0),
+                    "estimated_traffic": getattr(topic, 'estimated_traffic', 0),
+                    "reason": getattr(topic, 'reason', ''),
+                    "related_keywords": (getattr(topic, 'related_keywords', []) or [])[:5],
+                    "source": "ai_generated"
+                }
+                topic_suggestions.append(topic_suggestion)
+            except Exception as e:
+                logger.error(f"Error converting topic to suggestion: {e}", exc_info=True)
+                continue
+        
+        # Get AI search volume and LLM mentions for seed keywords (for metrics)
+        df_client = enhanced_analyzer._df_client if enhanced_analyzer else None
+        ai_metrics = {}
+        
+        if df_client and request.include_ai_search_volume:
+            try:
+                await df_client.initialize_credentials(tenant_id)
+                if df_client.is_configured:
+                    logger.info(f"Getting AI search volume for keywords: {seed_keywords[:5]}")
+                    ai_search_volume_data = await df_client.get_ai_search_volume(
+                        keywords=seed_keywords[:5],
+                        location_name=effective_location,
+                        language_code=request.language or "en",
+                        tenant_id=tenant_id
+                    )
+                    logger.info(f"AI search volume data received: {json.dumps(ai_search_volume_data, default=str)[:500]}")
+                    ai_metrics["search_volume"] = ai_search_volume_data
+                    
+                    # Update topic suggestions with AI search volume
+                    # Try to match by exact keyword first, then by partial match
+                    if ai_search_volume_data:  # Ensure ai_search_volume_data is not None
+                        for suggestion in topic_suggestions:
+                            keyword = suggestion["source_keyword"]
+                            
+                            # Try exact match first
+                            if keyword in ai_search_volume_data:
+                                suggestion["ai_search_volume"] = ai_search_volume_data[keyword].get("ai_search_volume", 0)
+                            else:
+                                # Try partial match - check if any seed keyword is contained in the topic keyword
+                                matched = False
+                                for seed_kw in seed_keywords:
+                                    if seed_kw.lower() in keyword.lower() or keyword.lower() in seed_kw.lower():
+                                        if seed_kw in ai_search_volume_data:
+                                            suggestion["ai_search_volume"] = ai_search_volume_data[seed_kw].get("ai_search_volume", 0)
+                                            matched = True
+                                            break
+                                
+                                # If still no match, try getting AI search volume for the topic keyword itself
+                                if not matched and df_client:
+                                    try:
+                                        topic_ai_data = await df_client.get_ai_search_volume(
+                                            keywords=[keyword],
+                                            location_name=effective_location,
+                                            language_code=request.language or "en",
+                                            tenant_id=tenant_id
+                                        )
+                                        if keyword in topic_ai_data:
+                                            suggestion["ai_search_volume"] = topic_ai_data[keyword].get("ai_search_volume", 0)
+                                    except Exception as e:
+                                        logger.debug(f"Failed to get AI search volume for topic keyword '{keyword}': {e}")
+                            
+                            # Calculate AI optimization score for this topic (inside the loop)
+                            ai_vol = suggestion.get("ai_search_volume", 0)
+                            if ai_vol > 0:
+                                # Calculate score similar to ai-optimization endpoint
+                                ai_score = min(50, math.log10(ai_vol + 1) * 10)
+                                # Add bonus for good traditional search volume
+                                if suggestion.get("search_volume", 0) > 1000:
+                                    ai_score += 10
+                                # Add bonus for low difficulty
+                                if suggestion.get("difficulty", 100) < 50:
+                                    ai_score += 10
+                                suggestion["ai_optimization_score"] = min(100, max(0, int(ai_score)))
+                            else:
+                                suggestion["ai_optimization_score"] = 0
+            except Exception as e:
+                logger.warning(f"Failed to get AI search volume: {e}")
+        
+        if df_client and request.include_llm_mentions:
+            try:
+                await df_client.initialize_credentials(tenant_id)
+                if df_client.is_configured:
+                    llm_mentions_data = {}
+                    for keyword in seed_keywords[:3]:
+                        try:
+                            logger.info(f"Getting LLM mentions for keyword: {keyword}")
+                            mentions = await df_client.get_llm_mentions_search(
+                                target=keyword,
+                                target_type="keyword",
+                                location_name=effective_location,
+                                language_code=request.language or "en",
+                                tenant_id=tenant_id,
+                                platform="auto",  # Auto tries chat_gpt first, then google
+                                limit=20
+                            )
+                            logger.info(f"LLM mentions for '{keyword}': ai_search_volume={mentions.get('ai_search_volume', 0)}, mentions_count={mentions.get('mentions_count', 0)}, top_pages={len(mentions.get('top_pages', []))}")
+                            llm_mentions_data[keyword] = mentions
+                        except Exception as e:
+                            logger.warning(f"Failed to get LLM mentions for {keyword}: {e}", exc_info=True)
+                    ai_metrics["llm_mentions"] = llm_mentions_data
+            except Exception as e:
+                logger.warning(f"Failed to get LLM mentions: {e}")
+        
+        results = {
+            "seed_keywords": seed_keywords,
+            "content_objective": request.content_objective,
+            "target_audience": request.target_audience,
+            "industry": request.industry,
+            "content_goals": request.content_goals or [],
+            "location": effective_location,
+            "language": request.language or "en",
+            "topic_suggestions": topic_suggestions,
+            "content_gaps": [],  # Can be populated from LLM mentions analysis
+            "citation_opportunities": [],  # Can be populated from LLM mentions analysis
+            "ai_metrics": ai_metrics,
+            "summary": {
+                "total_suggestions": len(topic_suggestions),
+                "high_priority_topics": len(getattr(topic_result, 'high_priority_topics', [])) if topic_result else 0,
+                "trending_topics": len(getattr(topic_result, 'trending_topics', [])) if topic_result else 0,
+                "low_competition_topics": len(getattr(topic_result, 'low_competition_topics', [])) if topic_result else 0,
+                "content_gaps_count": 0,
+                "citation_opportunities_count": 0
+            }
+        }
+        
+        return results
+        
+    except HTTPException:
+        raise
+    except Exception as e:
+        logger.error(f"AI topic suggestions failed: {e}", exc_info=True)
+        raise HTTPException(
+            status_code=500,
+            detail=f"AI topic suggestions failed: {str(e)}"
+        )
+
+
+# Streaming version of AI topic suggestions
+@app.post("/api/v1/keywords/ai-topic-suggestions/stream")
+async def get_ai_topic_suggestions_stream(
+    request: AITopicSuggestionsRequest,
+    http_request: Request
+):
+    """
+    Streaming version of AI topic suggestions.
+    
+    Returns Server-Sent Events (SSE) stream showing progress through each stage:
+    - initializing: Starting AI topic research
+    - detecting_location: Detecting user location
+    - analyzing_keywords: Extracting/analyzing seed keywords
+    - getting_ai_search_volume: Getting AI search volume data
+    - getting_llm_mentions: Getting LLM mentions for each keyword
+    - getting_keyword_ideas: Getting keyword ideas and topics
+    - building_discovery: Building topic suggestions
+    - completed: Final results
+    
+    Frontend can listen to these events to show real-time progress.
+    """
+    async def generate_stream():
+        try:
+            # Stage 1: Initializing
+            yield await stream_stage_update(
+                KeywordSearchStage.INITIALIZING,
+                5.0,
+                message="Initializing AI topic research..."
+            )
+            
+            # Extract keywords from content objective if not provided
+            seed_keywords = request.keywords or []
+            if not seed_keywords and request.content_objective:
+                yield await stream_stage_update(
+                    KeywordSearchStage.ANALYZING_KEYWORDS,
+                    10.0,
+                    message="Extracting keywords from content objective..."
+                )
+                import re
+                objective_text = request.content_objective.lower()
+                words = re.findall(r'\b\w+\b', objective_text)
+                stop_words = {'i', 'want', 'to', 'write', 'articles', 'that', 'talk', 'about', 'or', 'the', 'a', 'an', 'and', 'is', 'are', 'was', 'were', 'be', 'been', 'being', 'have', 'has', 'had', 'do', 'does', 'did', 'will', 'would', 'should', 'could', 'may', 'might', 'must', 'can', 'create', 'review', 'each', 'could', 'my', 'competitor'}
+                meaningful_words = [w for w in words if w not in stop_words and len(w) > 2]
+                
+                location_keywords = ['miami', 'florida', 'fl', 'city', 'area', 'near', 'local']
+                service_keywords = [w for w in meaningful_words if w not in location_keywords]
+                
+                for service in service_keywords[:3]:
+                    for location in location_keywords[:2]:
+                        if location in objective_text.lower():
+                            seed_keywords.append(f"{location} {service}")
+                            seed_keywords.append(f"{service} {location}")
+                
+                if len(meaningful_words) >= 2:
+                    for i in range(len(meaningful_words) - 1):
+                        phrase = f"{meaningful_words[i]} {meaningful_words[i+1]}"
+                        if len(phrase.split()) == 2 and phrase not in seed_keywords:
+                            seed_keywords.append(phrase)
+                        if len(seed_keywords) >= 5:
+                            break
+                
+                if len(seed_keywords) < 3:
+                    seed_keywords.extend([w for w in meaningful_words[:5] if w not in seed_keywords])
+                
+                seen = set()
+                seed_keywords = [kw for kw in seed_keywords if kw not in seen and not seen.add(kw)]
+                seed_keywords = seed_keywords[:5]
+            
+            if not seed_keywords:
+                raise HTTPException(
+                    status_code=400,
+                    detail="Either 'keywords' or 'content_objective' must be provided"
+                )
+            
+            # Stage 2: Detecting location
+            detected_location = None
+            if not request.location:
+                yield await stream_stage_update(
+                    KeywordSearchStage.DETECTING_LOCATION,
+                    15.0,
+                    message="Detecting location from IP..."
+                )
+                if http_request:
+                    detected_location = await detect_location_from_ip(http_request)
+                    if detected_location:
+                        yield await stream_stage_update(
+                            KeywordSearchStage.DETECTING_LOCATION,
+                            20.0,
+                            data={"detected_location": detected_location},
+                            message=f"Detected location: {detected_location}"
+                        )
+            
+            effective_location = request.location or detected_location or "United States"
+            tenant_id = os.getenv("TENANT_ID", "default")
+            
+            # Stage 3: Getting topic recommendations
+            yield await stream_stage_update(
+                KeywordSearchStage.GETTING_KEYWORD_IDEAS,
+                25.0,
+                message="Getting AI-powered topic recommendations..."
+            )
+            
+            global topic_recommender
+            if not topic_recommender:
+                raise HTTPException(status_code=503, detail="Topic recommendation engine not available")
+            
+            try:
+                topic_result = await topic_recommender.recommend_topics(
+                    seed_keywords=seed_keywords[:5],
+                    location=effective_location,
+                    language=request.language or "en",
+                    max_topics=request.limit,
+                    min_search_volume=10,
+                    max_difficulty=80.0,
+                    include_ai_suggestions=True
+                )
+            except Exception as e:
+                logger.error(f"Topic recommendation engine failed: {e}", exc_info=True)
+                raise HTTPException(
+                    status_code=500,
+                    detail=f"Topic recommendation failed: {str(e)}"
+                )
+            
+            if not topic_result:
+                topic_result = type('TopicRecommendationResult', (), {
+                    'recommended_topics': [],
+                    'total_opportunities': 0,
+                    'high_priority_topics': [],
+                    'trending_topics': [],
+                    'low_competition_topics': [],
+                    'analysis_date': datetime.now().isoformat()
+                })()
+            
+            recommended_topics = getattr(topic_result, 'recommended_topics', []) or []
+            
+            # Stage 4: Converting topics to suggestions
+            yield await stream_stage_update(
+                KeywordSearchStage.BUILDING_DISCOVERY,
+                40.0,
+                message=f"Processing {len(recommended_topics)} topic suggestions..."
+            )
+            
+            topic_suggestions = []
+            for topic in recommended_topics:
+                try:
+                    topic_suggestion = {
+                        "topic": getattr(topic, 'topic', ''),
+                        "source_keyword": getattr(topic, 'primary_keyword', ''),
+                        "ai_search_volume": 0,
+                        "mentions": 0,
+                        "search_volume": getattr(topic, 'search_volume', 0),
+                        "difficulty": getattr(topic, 'difficulty', 0.0),
+                        "competition": getattr(topic, 'competition', 0.0),
+                        "cpc": getattr(topic, 'cpc', 0.0),
+                        "ranking_score": getattr(topic, 'ranking_score', 0.0),
+                        "opportunity_score": getattr(topic, 'opportunity_score', 0.0),
+                        "estimated_traffic": getattr(topic, 'estimated_traffic', 0),
+                        "reason": getattr(topic, 'reason', ''),
+                        "related_keywords": (getattr(topic, 'related_keywords', []) or [])[:5],
+                        "source": "ai_generated"
+                    }
+                    topic_suggestions.append(topic_suggestion)
+                except Exception as e:
+                    logger.error(f"Error converting topic: {e}", exc_info=True)
+                    continue
+            
+            # Stage 5: Getting AI search volume
+            df_client = enhanced_analyzer._df_client if enhanced_analyzer else None
+            ai_metrics = {}
+            
+            if df_client and request.include_ai_search_volume:
+                yield await stream_stage_update(
+                    KeywordSearchStage.GETTING_AI_SEARCH_VOLUME,
+                    50.0,
+                    message="Getting AI search volume data..."
+                )
+                try:
+                    await df_client.initialize_credentials(tenant_id)
+                    if df_client.is_configured:
+                        ai_search_volume_data = await df_client.get_ai_search_volume(
+                            keywords=seed_keywords[:5],
+                            location_name=effective_location,
+                            language_code=request.language or "en",
+                            tenant_id=tenant_id
+                        )
+                        ai_metrics["search_volume"] = ai_search_volume_data
+                        
+                        # Update topic suggestions with AI search volume
+                        if ai_search_volume_data:
+                            for suggestion in topic_suggestions:
+                                keyword = suggestion["source_keyword"]
+                                if keyword in ai_search_volume_data:
+                                    suggestion["ai_search_volume"] = ai_search_volume_data[keyword].get("ai_search_volume", 0)
+                except Exception as e:
+                    logger.warning(f"Failed to get AI search volume: {e}")
+            
+            # Stage 6: Getting LLM mentions
+            if df_client and request.include_llm_mentions:
+                yield await stream_stage_update(
+                    KeywordSearchStage.GETTING_LLM_MENTIONS,
+                    70.0,
+                    message="Getting LLM mentions data..."
+                )
+                try:
+                    await df_client.initialize_credentials(tenant_id)
+                    if df_client.is_configured:
+                        llm_mentions_data = {}
+                        for idx, keyword in enumerate(seed_keywords[:3]):
+                            yield await stream_stage_update(
+                                KeywordSearchStage.GETTING_LLM_MENTIONS,
+                                70.0 + (idx + 1) * 8.0,
+                                message=f"Getting LLM mentions for '{keyword}'..."
+                            )
+                            try:
+                                mentions = await df_client.get_llm_mentions_search(
+                                    target=keyword,
+                                    target_type="keyword",
+                                    location_name=effective_location,
+                                    language_code=request.language or "en",
+                                    tenant_id=tenant_id,
+                                    platform="auto",
+                                    limit=20
+                                )
+                                llm_mentions_data[keyword] = mentions
+                            except Exception as e:
+                                logger.warning(f"Failed to get LLM mentions for {keyword}: {e}")
+                        ai_metrics["llm_mentions"] = llm_mentions_data
+                except Exception as e:
+                    logger.warning(f"Failed to get LLM mentions: {e}")
+            
+            # Stage 7: Building final results
+            yield await stream_stage_update(
+                KeywordSearchStage.BUILDING_DISCOVERY,
+                95.0,
+                message="Building final results..."
+            )
+            
+            results = {
+                "seed_keywords": seed_keywords,
+                "content_objective": request.content_objective,
+                "target_audience": request.target_audience,
+                "industry": request.industry,
+                "content_goals": request.content_goals or [],
+                "location": {
+                    "used": effective_location,
+                    "detected": detected_location
+                },
+                "language": request.language or "en",
+                "topic_suggestions": topic_suggestions,
+                "content_gaps": [],
+                "citation_opportunities": [],
+                "ai_metrics": ai_metrics,
+                "summary": {
+                    "total_suggestions": len(topic_suggestions),
+                    "high_priority_topics": len(getattr(topic_result, 'high_priority_topics', [])) if topic_result else 0,
+                    "trending_topics": len(getattr(topic_result, 'trending_topics', [])) if topic_result else 0,
+                    "low_competition_topics": len(getattr(topic_result, 'low_competition_topics', [])) if topic_result else 0,
+                    "content_gaps_count": 0,
+                    "citation_opportunities_count": 0
+                }
+            }
+            
+            # Completed
+            yield await stream_stage_update(
+                KeywordSearchStage.COMPLETED,
+                100.0,
+                data={"result": results},
+                message=f"Found {len(topic_suggestions)} AI-optimized topic suggestions"
+            )
+            
+        except HTTPException as http_ex:
+            yield await stream_stage_update(
+                KeywordSearchStage.ERROR,
+                0.0,
+                data={"error": http_ex.detail, "status_code": http_ex.status_code},
+                message=f"AI topic suggestions failed: {http_ex.detail}"
+            )
+        except Exception as e:
+            logger.error(f"AI topic suggestions streaming failed: {e}", exc_info=True)
+            yield await stream_stage_update(
+                KeywordSearchStage.ERROR,
+                0.0,
+                data={"error": str(e)},
+                message=f"AI topic suggestions failed: {str(e)}"
+            )
+    
+    return StreamingResponse(
+        generate_stream(),
+        media_type="text/event-stream",
+        headers={
+            "Cache-Control": "no-cache",
+            "Connection": "keep-alive",
+            "X-Accel-Buffering": "no"
+        }
+    )
+
+
+def _generate_llm_mentions_insights(
+    mentions_data: Dict[str, Any],
+    top_pages_data: Dict[str, Any],
+    top_domains_data: Dict[str, Any]
+) -> List[str]:
+    """Generate insights from LLM mentions data."""
+    insights = []
+    
+    if mentions_data.get("mentions_count", 0) > 0:
+        insights.append(f"✅ Found {mentions_data['mentions_count']} total mentions by AI agents")
+    
+    if mentions_data.get("ai_search_volume", 0) > 0:
+        insights.append(f"✅ AI search volume: {mentions_data['ai_search_volume']:,}")
+    
+    if mentions_data.get("top_pages"):
+        insights.append(f"✅ {len(mentions_data['top_pages'])} pages cited by AI agents")
+    
+    if top_domains_data.get("top_domains"):
+        insights.append(f"✅ {len(top_domains_data['top_domains'])} authoritative domains identified")
+    
+    if mentions_data.get("mentions_count", 0) > 0 and mentions_data.get("ai_search_volume", 0) > 0:
+        ratio = mentions_data["ai_search_volume"] / mentions_data["mentions_count"]
+        if ratio > 100:
+            insights.append("⚠️ High AI search volume but low citations - Content gap opportunity")
+    
+    return insights
+
+
+def _get_top_sources(topic_suggestions: List[Dict[str, Any]]) -> Dict[str, int]:
+    """Get top sources for topic suggestions."""
+    sources = {}
+    for suggestion in topic_suggestions:
+        source = suggestion.get("source", "unknown")
+        sources[source] = sources.get(source, 0) + 1
+    return sources
+
+
 @app.post("/api/v1/keywords/suggest")
 async def suggest_keywords(
     request: KeywordSuggestionRequest,
@@ -4248,63 +6005,9 @@
     return abstraction_writer
 
 
-@app.post("/api/v1/abstraction/blog/generate", response_model=AbstractionBlogGenerationResult)
-async def generate_blog_with_abstraction(
-    request: AbstractionBlogGenerationRequest,
-    background_tasks: BackgroundTasks,
-    writer: BlogWriterAbstraction = Depends(get_abstraction_writer)
-):
-    """
-    Generate a blog post using the new abstraction layer.
-    
-    This endpoint provides advanced blog generation with:
-    - Multiple content strategies (SEO, Engagement, Conversion)
-    - Quality assurance and optimization
-    - Provider management and fallback
-    - Comprehensive analytics and monitoring
-    """
-    try:
-        # Convert API request to abstraction layer request
-        abstraction_request = AbstractionBlogRequest(
-            topic=request.topic,
-            keywords=request.keywords,
-            target_audience=request.target_audience,
-            content_strategy=request.content_strategy,
-            tone=request.tone,
-            length=request.length,
-            format=request.format,
-            quality_target=request.quality_target,
-            preferred_provider=request.preferred_provider,
-            additional_context=request.additional_context,
-            seo_requirements=request.seo_requirements
-        )
-        
-        # Generate blog using abstraction layer
-        result = await writer.generate_blog(abstraction_request)
-        
-        # Convert result to API response
-        return AbstractionBlogGenerationResult(
-            title=result.title,
-            content=result.content,
-            meta_description=result.meta_description,
-            introduction=result.introduction,
-            conclusion=result.conclusion,
-            faq_section=result.faq_section,
-            seo_score=result.seo_score,
-            readability_score=result.readability_score,
-            quality_score=result.quality_score,
-            provider_used=result.provider_used,
-            generation_time=result.generation_time,
-            cost=result.cost,
-            tokens_used=result.tokens_used,
-            metadata=result.metadata
-        )
-        
-    except Exception as e:
-        raise HTTPException(
-            status_code=500,
-            detail=f"Blog generation failed: {str(e)}"
-        )
+# DEPRECATED: Use /api/v1/blog/generate-enhanced instead
+# POST /api/v1/abstraction/blog/generate has been removed
+# This endpoint used a different abstraction layer and is not optimized for DataForSEO
 
 
 @app.get("/api/v1/abstraction/strategies")
@@ -4319,6 +6022,18 @@
             for strategy in ContentStrategy
         ]
     }
+
+
+# DEPRECATED: Use /api/v1/blog/generate-enhanced instead
+# POST /api/v1/blog/generate-unified has been removed
+# This endpoint used a different abstraction layer and is not optimized for DataForSEO
+# For local business blogs, use /api/v1/blog/generate-enhanced with blog_type: 'brand'
+
+
+# DEPRECATED: Use /api/v1/blog/generate-enhanced instead
+# POST /api/v1/blog/generate-local-business has been removed
+# For local business blogs, use /api/v1/blog/generate-enhanced with blog_type: 'brand'
+# You can include location and business details in custom_instructions
 
 
 @app.get("/api/v1/abstraction/quality-levels")
